[misc]
debug = True
offline = False

[DAQ]
<<<<<<< HEAD
shots = 100.0
vai0 first sample = 8.0
=======
shots = 200.0
vai0 first sample = 7.0
>>>>>>> 52d23a52
vai0 last sample = 130.0
vai1 first sample = 7.0
vai1 last sample = 128.0
vai2 first sample = 10.0
vai2 last sample = 130.0
vai3 first sample = 10.0
vai3 last sample = 129.0
vai4 first sample = 10.0
vai4 last sample = 130.0
vdi0 first sample = 0.0
vdi0 last sample = 100.0
vai0 sample limits = [0, 5.0]
vai1 sample limits = [0, 5.0]
vai2 sample limits = [0, 1]
vai3 sample limits = [0, 1]
vai4 sample limits = [0, 1]
vdi0 sample limits = [0, 1]
tab channel = 'vai0'
tab property = 'Mean'
tab timescale = 'Samples'
tab trigger = 'Chopper (High)'
tab shots = 5.0
vai0 channel = 0
vai1 channel = 7
vai2 channel = 4.0
vai3 channel = 2.0
vai4 channel = 1.0
vdi0 channel = 3.0
analog min = -1.0
analog max = 2.0
digital min = -1.0
digital max = 10.0
digital cutoff = 2.5
analog physical channels = [0, 7, 5, 4, 2.0]
analog limits = [-1.0, 2.0]
digital physical channels = [3.0]
digital limits = [-1.0, 10.0, 1.0]
vai0 first shot = 5
vai0 last shot = 100
vai1 first shot = 5
vai1 last shot = 100
vai2 first shot = 5
vai2 last shot = 100
vai3 first shot = 5
vai3 last shot = 100
vai4 first shot = 5
vai4 last shot = 100
vdi0 first shot = 5
vdi0 last shot = 100

[Spec]
position = 1300
truing enabled = True
tolerance (nm) = 0.5
grating index = 1
position (nm) = 1300.0
grating = '1'

[LTS300]
use = True
script = 'delays/LTS300/LTS300.py'
position (mm) = 100.0
position (nm) = nan

[SMC100 1]
use = True
script = 'delays/SMC100/SMC100.py'
position (mm) = 10.0
position (nm) = nan

[SMC100 2]
use = True
script = 'delays/SMC100/SMC100.py'
position (mm) = 10.0
position (nm) = nan

[ps homemade]
use = False
script = None
position (mm) = 10.0
<|MERGE_RESOLUTION|>--- conflicted
+++ resolved
@@ -3,13 +3,8 @@
 offline = False
 
 [DAQ]
-<<<<<<< HEAD
-shots = 100.0
-vai0 first sample = 8.0
-=======
 shots = 200.0
 vai0 first sample = 7.0
->>>>>>> 52d23a52
 vai0 last sample = 130.0
 vai1 first sample = 7.0
 vai1 last sample = 128.0
