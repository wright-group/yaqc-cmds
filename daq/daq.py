--- conflicted
+++ resolved
@@ -25,220 +25,16 @@
 ini = ini.daq
 main_dir = g.main_dir.read()
 
-<<<<<<< HEAD
-from PyDAQmx import *
-
-if g.debug.read():
-    DAQ_device_name = ini.read('DAQ', 'simulated device name')
-else:
-    DAQ_device_name = ini.read('DAQ', 'device name')
-
-
-### channels ##################################################################
-
-
-rest_channel = pc.Number(decimals=0, ini=ini, section='DAQ', 
-                         option='rest channel', 
-                         limits=pc.NumberLimits(0, 7, None),
-                         import_from_ini=True, save_to_ini_at_shutdown=True)
-
-
-class Channel():
-    
-    def __init__(self, index):
-        self.index = index
-        ini_section = ' '.join(['Channel', str(self.index)])
-        self.section = ini_section
-        self.active = pc.Bool(ini=ini, section=ini_section, option='active')
-        self.name = pc.String(inital_value='Name', ini=ini, section=ini_section, option='name')
-        self.physical_correspondance = pc.Number(decimals=0, limits=pc.NumberLimits(0, 7, None), ini=ini, section=ini_section, option='physical correspondance')
-        self.min = pc.Number(decimals=1, limits=pc.NumberLimits(-10, 10, None), ini=ini, section=ini_section, option='min')
-        self.max = pc.Number(decimals=1, limits=pc.NumberLimits(-10, 10, None), ini=ini, section=ini_section, option='max')
-        self.invert = pc.Bool(ini=ini, section=ini_section, option='invert')
-        sample_limits=pc.NumberLimits(0, 899, None)
-        self.signal_start_index = pc.Number(decimals=0, limits=sample_limits, ini=ini, section=ini_section, option='signal start')
-        self.signal_stop_index = pc.Number(decimals=0, limits=sample_limits, ini=ini, section=ini_section, option='signal stop')
-        self.signal_pre_index = pc.Number(decimals=0, limits=sample_limits, ini=ini, section=ini_section, option='signal presample')
-        processing_methods = ['Average', 'Sum', 'Min', 'Max']
-        self.signal_method = pc.Combo(allowed_values=processing_methods, ini=ini, section=ini_section, option='signal method')
-        self.use_baseline = pc.Bool(ini=ini, section=ini_section, option='use baseline')
-        self.baseline_start_index = pc.Number(decimals=0, limits=sample_limits, ini=ini, section=ini_section, option='baseline start')
-        self.baseline_stop_index = pc.Number(decimals=0, limits=sample_limits, ini=ini, section=ini_section, option='baseline stop')
-        self.baseline_pre_index = pc.Number(decimals=0, limits=sample_limits, ini=ini, section=ini_section, option='baseline presample')
-        self.baseline_method = pc.Combo(allowed_values=processing_methods, ini=ini, section=ini_section, option='baseline method')
-        # a list of all properties
-        self.properties = [self.active, self.name,
-                           self.physical_correspondance, self.min, self.max,
-                           self.invert, self.signal_start_index,
-                           self.signal_stop_index, self.signal_method,
-                           self.signal_pre_index, self.use_baseline,
-                           self.baseline_method, self.baseline_pre_index,
-                           self.baseline_start_index, self.baseline_stop_index]
-        # call get saved on self
-        self.get_saved()
-        # signals
-        self.use_baseline.updated.connect(lambda: self.on_use_baseline())
-        self.on_use_baseline()
- 
-    def get_saved(self):
-        for obj in self.properties:
-            obj.get_saved()
-
-    def get_widget(self):
-        self.input_table = pw.InputTable()
-        self.input_table.add('Name', self.name)
-        self.input_table.add('Physical Channel', self.physical_correspondance)
-        self.input_table.add('Min. Voltage', self.min)
-        self.input_table.add('Max. Voltage', self.max)
-        self.input_table.add('Invert', self.invert)
-        self.input_table.add('Signal Start', self.signal_start_index)
-        self.input_table.add('Signal Stop', self.signal_stop_index)
-        self.input_table.add('Signal Presample', self.signal_pre_index)
-        self.input_table.add('Signal Method', self.signal_method)
-        self.input_table.add('Use Baseline', self.use_baseline)
-        self.input_table.add('Baseline Start', self.baseline_start_index)
-        self.input_table.add('Baseline Stop', self.baseline_stop_index)
-        self.input_table.add('Baseline Presample', self.baseline_pre_index)
-        self.input_table.add('Baseline Method', self.baseline_method)
-        return self.input_table
-        
-    def on_use_baseline(self):
-        self.baseline_method.set_disabled(not self.use_baseline.read()) 
-        self.baseline_start_index.set_disabled(not self.use_baseline.read()) 
-        self.baseline_stop_index.set_disabled(not self.use_baseline.read()) 
-        self.baseline_pre_index.set_disabled(not self.use_baseline.read())
-        
-    def save(self):
-        for obj in self.properties:
-            obj.save()
-        
-
-channels = pc.Mutex([Channel(i) for i in range(8)])
-destination_channels = pc.Mutex([Channel(i) for i in range(8)])
-
-
-class Chopper():
-    
-    def __init__(self, index):
-        self.index = index
-        ini_section = ' '.join(['Chopper', str(self.index)])
-        self.section = ini_section
-        self.active = pc.Bool(ini=ini, section=ini_section, option='active')
-        self.name = pc.String(inital_value='Name', ini=ini, section=ini_section, option='name')
-        self.physical_correspondance = pc.Number(decimals=0, limits=pc.NumberLimits(0, 7, None), ini=ini, section=ini_section, option='physical correspondance')
-        self.invert = pc.Bool(ini=ini, section=ini_section, option='invert')
-        sample_limits=pc.NumberLimits(0, 899, None)
-        self.index = pc.Number(decimals=0, limits=sample_limits, ini=ini, section=ini_section, option='index')
-        # a list of all properties
-        self.properties = [self.active, self.name,
-                           self.physical_correspondance, self.invert,
-                           self.index]
-        # call get saved on self
-        self.get_saved()
-
- 
-    def get_saved(self):
-        for obj in self.properties:
-            obj.get_saved()
-
-    def get_widget(self):
-        self.input_table = pw.InputTable()
-        self.input_table.add('Name', self.name)
-        self.input_table.add('Physical Channel', self.physical_correspondance)
-        self.input_table.add('Invert', self.invert)
-        self.input_table.add('Index', self.index)
-        return self.input_table
-        
-    def save(self):
-        for obj in self.properties:
-            obj.save()
-
-
-choppers = pc.Mutex([Chopper(i) for i in range(7)])
-destination_choppers = pc.Mutex([Chopper(i) for i in range(7)])
-
-# sample correspondances holds an array of integers
-# zero : rest sample
-# positive : channel
-# negative : chopper
-sample_correspondances = pc.Mutex(initial_value=np.zeros(900))
-
-
-### current data objects ######################################################
-
-
-class CurrentSlice(QtCore.QMutex):
-    
-    def __init__(self):
-        '''
-        a list of numpy arrays
-        '''
-        QtCore.QMutex.__init__(self)
-        self.value = []
-        self.col = 'index'
-        
-    def col(self, col):
-        '''
-        give the slice a col, corresponding to key in data_cols
-        '''
-        self.col = col
-        
-    def read(self):
-        return self.value
-        
-    def append(self, row):
-        self.lock()
-        self.value.append(row)
-        self.unlock()
-        
-    def clear(self):
-        self.lock()
-        self.value = []
-        self.unlock()        
-        
-current_slice = CurrentSlice()  # a list of numpy arrays
-
-last_data = pc.Mutex()  # array of all daq col
-
-last_samples = pc.Mutex()
-=======
->>>>>>> 6f9bb9ea
 
 ### define ####################################################################
 
 
-<<<<<<< HEAD
-use_array = pc.Bool(initial_value=False, disable_under_module_control=True)
-use_array.updated.connect(lambda: g.use_array.write(use_array.read()))
-
-### misc objects ##############################################################
-
-# shots
-shot_channel_combo = pc.Combo()
-shots_processing_module_path = pc.Filepath(ini=ini, section='DAQ',
-                                           option='shots processing module path',
-                                           import_from_ini=True,
-                                           save_to_ini_at_shutdown=True,
-                                           options=['*.py'])
-seconds_for_shots_processing = pc.Number(initial_value=np.nan, display=True, decimals=3)
-save_shots_bool = pc.Bool(ini=ini, section='DAQ', option='save shots', display=True,
-                          import_from_ini=True, save_to_ini_at_shutdown=True)
-
-limits = pc.NumberLimits(0, 10000)
-ms_wait = pc.Number(decimals=0 , ini=ini, section='DAQ', option='ms wait', limits=limits)                                           
-                                           
-# values
-value_channel_combo = pc.Combo()
-                                    
-                                           
-=======
 # dictionary of how to access all PyCMDS-compatible DAQ hardwares
 # [module path, class name, initialization arguments, friendly name]
 hardware_dict = collections.OrderedDict()
 hardware_dict['NI 6255'] = [os.path.join(main_dir, 'daq', 'NI_6255', 'NI_6255.py'), 'Hardware', [None], 'ni6255']
 hardware_dict['InGaAs array'] = [os.path.join(main_dir, 'daq', 'InGaAs_array', 'InGaAs.py'), 'Hardware', [None], 'InGaAs'] 
 
->>>>>>> 6f9bb9ea
 
 
 axes = pc.Mutex()
@@ -325,30 +121,6 @@
     update_ui = QtCore.pyqtSignal()
     queue_emptied = QtCore.pyqtSignal()
     
-<<<<<<< HEAD
-    def _make_file_with_header(self, filepath, cols_kind):
-        header_dictionary = copy.deepcopy(header_dictionary_mutex.read())
-        # get cols
-        if cols_kind == 'data':
-            cols = data_cols.read()
-            # TODO: add proper 'signed' channel support
-            # for now just take number of channels and say all are not signed
-            # (for future compatability)
-            header_dictionary['channel signed'] = [False for _ in value_channel_combo.allowed_values]
-            if use_array.read():
-                header_dictionary['channel signed'].append(False)
-        elif cols_kind == 'shots':
-            cols = shot_cols.read()
-        # add col properties to header
-        header_dictionary['kind'] = [col['kind'] for col in cols.values()]
-        header_dictionary['units'] = [col['units'] for col in cols.values()]
-        header_dictionary['label'] = [col['label'] for col in cols.values()]
-        header_dictionary['name'] = cols.keys()
-        # create file
-        wt.kit.write_headers(filepath, header_dictionary)
-    
-=======
->>>>>>> 6f9bb9ea
     @QtCore.pyqtSlot(str, list)
     def dequeue(self, method, inputs):
         '''
@@ -443,417 +215,7 @@
     data_queue.invokeMethod(data_obj, 'dequeue', QtCore.Qt.QueuedConnection, QtCore.Q_ARG(str, method), QtCore.Q_ARG(list, inputs))
 
 
-<<<<<<< HEAD
-### DAQ address ###############################################################
-
-
-busy = pc.Busy()
-
-enqueued_actions = pc.Enqueued()
-
-class DAQ(QtCore.QObject):
-    update_ui = QtCore.pyqtSignal()
-    task_changed = QtCore.pyqtSignal()
-    queue_emptied = QtCore.pyqtSignal()
-    running = False
-    processing_timer = wt.kit.Timer(verbose=False)
-    
-    @QtCore.pyqtSlot(str, list)
-    def dequeue(self, method, inputs):
-        '''
-        accepts queued signals from 'queue' (address using q method)
-        method must be string, inputs must be list
-        '''
-        #DO NOT CHANGE THIS METHOD UNLESS YOU ~REALLY~ KNOW WHAT YOU ARE DOING!
-        #busy.write(True)
-        if g.debug.read(): print 'daq dequeue:', method, inputs
-        enqueued_actions.pop()
-        getattr(self, str(method))(inputs) #method passed as qstring
-        if not enqueued_actions.read(): 
-            self.queue_emptied.emit()
-            self.check_busy([])
-            
-    def check_busy(self, inputs):
-        '''
-        decides if the hardware is done and handles writing of 'busy' to False
-        must always write busy whether answer is True or False
-        should include a sleep if answer is True to prevent very fast loops: time.sleep(0.1)
-        '''
-        #simply check if additional actions are enqueued
-        if enqueued_actions.read():
-            time.sleep(0.01)
-            busy.write(True)
-        elif self.running:
-            time.sleep(0.01)
-            busy.write(True)
-        else:
-            busy.write(False)
-            
-    def loop(self, inputs):
-        while freerun.read():
-            self.run_task([False])
-            
-    def initialize(self, inputs):
-        self.task_created = False
-        self.previous_time = time.time()
-        if g.debug.read(): print 'DAQ initializing'
-        g.logger.log('info', 'DAQ initializing')
-        self.create_task([])
-    
-    def create_task(self, inputs):
-        '''
-        Define a new DAQ task. This needs to be run once every time the
-        parameters of the aquisition (channel correspondance, shots, etc.)
-        change.
-        '''
-            
-        # ensure previous task closed -----------------------------------------
-        
-        if self.task_created:
-            DAQmxStopTask(self.task_handle)
-            DAQmxClearTask(self.task_handle)
-            
-        self.task_created = False
-        
-        # import --------------------------------------------------------------
-        
-        self.shots = shots.read()
-        
-        # calculate the number of 'virtual samples' to take -------------------
-        
-        self.virtual_samples = 900  # GET RID OF THIS!!!!
-        
-        # create task ---------------------------------------------------------
-        
-        try:
-            self.task_handle = TaskHandle()
-            self.read = int32()
-            DAQmxCreateTask('',byref(self.task_handle))
-        except DAQError as err:
-            print "DAQmx Error: %s"%err
-            g.logger.log('error', 'Error in task creation', err)
-            DAQmxStopTask(self.task_handle)
-            DAQmxClearTask(self.task_handle)
-            return
-
-        # initialize channels -------------------------------------------------
-
-        # The daq is addressed in a somewhat non-standard way. A total of ~1000 
-        # virtual channels are initialized (depends on DAQ speed and laser rep 
-        # rate). These virtual channels are evenly distributed over the physical
-        # channels addressed by the software. When the task is run, it round
-        # robins over all the virtual channels, essentially oversampling the
-        # analog physical channels.
-
-        # self.virtual_samples contains the oversampling factor.
-
-        # Each virtual channel must have a unique name.
-
-        # The sample clock is supplied by the laser output trigger.
-
-        name_index = 0  # something to keep channel names unique
-        try:
-            # sample correspondances holds an array of integers
-            # zero : rest sample
-            # positive : channel
-            # negative : chopper
-            for correspondance in sample_correspondances.read():
-                if correspondance == 0:
-                    physical_channel = rest_channel.read()
-                    min_voltage = -10.
-                    max_voltage = 10.
-                elif correspondance > 0:
-                    channel = channels.read()[correspondance-1]
-                    physical_channel = channel.physical_correspondance.read()
-                    min_voltage = channel.min.read()
-                    max_voltage = channel.max.read()
-                elif correspondance < 0:
-                    physical_channel = channels.read()[-correspondance-1].physical_correspondance.read()
-                    min_voltage = -1.
-                    max_voltage = 6.
-                channel_name = 'sample_' + str(name_index).zfill(3)
-                DAQmxCreateAIVoltageChan(self.task_handle,                            # task handle
-                                         DAQ_device_name + '/ai%i'%physical_channel,  # physical chanel
-                                         channel_name,                                # name to assign to channel
-                                         DAQmx_Val_Diff,                              # the input terminal configuration
-                                         min_voltage, max_voltage,                    # minVal, maxVal
-                                         DAQmx_Val_Volts,                             # units 
-                                         None)                                        # custom scale
-                name_index += 1
-        except DAQError as err:
-            print "DAQmx Error: %s"%err
-            g.logger.log('error', 'Error in virtual channel creation', err)
-            DAQmxStopTask(self.task_handle)
-            DAQmxClearTask(self.task_handle)
-            return
-        
-        # define timing -------------------------------------------------------
-      
-        try:
-            DAQmxCfgSampClkTiming(self.task_handle,                 # task handle
-                                  '/' + DAQ_device_name + '/PFI0',  # sorce terminal
-                                  1000.0,                           # sampling rate (samples per second per channel) (float 64) (in externally clocked mode, only used to initialize buffer)
-                                  DAQmx_Val_Rising,                 # acquire samples on the rising edges of the sample clock
-                                  DAQmx_Val_FiniteSamps,            # acquire a finite number of samples
-                                  long(self.shots))                 # samples per channel to acquire (unsigned integer 64)         
-        except DAQError as err:
-            print "DAQmx Error: %s"%err
-            g.logger.log('error', 'Error in timing definition', err)
-            DAQmxStopTask(self.task_handle)
-            DAQmxClearTask(self.task_handle)
-            return
-            
-        # create arrays for task to fill --------------------------------------
-
-        self.samples = np.zeros(self.shots*900, dtype=numpy.float64)
-        self.samples_len = len(self.samples)  # do not want to call for every acquisition
-
-        # finish --------------------------------------------------------------
-            
-        self.task_created = True
-        self.task_changed.emit()
-            
-    def run_task(self, inputs):
-        '''
-        Acquire once using the created task.        
-        
-        Parameters
-        ----------
-        inputs[0] : bool
-            Toggle save behavior.
-        '''
-        
-        # ms wait before doing anything else
-        
-        wait = ms_wait.read() / 1000.
-        time.sleep(wait)
-        
-        ### measure ###########################################################
-        
-        # unpack inputs -------------------------------------------------------
-
-        self.running = True  
-        self.check_busy([])
-        self.update_ui.emit()
-
-        self.save = inputs[0]
-
-        if not self.task_created: 
-            return
-
-        start_time = time.time()
-        
-        array_detector = array_detector_reference.read()
-        
-        # tell array detector to begin ----------------------------------------
-        
-        if array_detector is not None and use_array.read():           
-            array_detector.read()
-        
-        # collect samples array -----------------------------------------------
-        
-        try:
-            DAQmxStartTask(self.task_handle)
-            DAQmxReadAnalogF64(self.task_handle,             # task handle
-                               long(self.shots),             # number of samples per channel
-                               10.0,                         # timeout (seconds) for each read operation
-                               DAQmx_Val_GroupByScanNumber,  # fill mode (specifies whether or not the samples are interleaved)
-                               self.samples,                 # read array
-                               self.samples_len,             # size of the array, in samples, into which samples are read
-                               byref(self.read),             # reference of thread
-                               None)                         # reserved by NI, pass NULL (?)
-            DAQmxStopTask(self.task_handle)
-        except DAQError as err:
-            print "DAQmx Error: %s"%err
-            g.logger.log('error', 'Error in timing definition', err)
-            DAQmxStopTask(self.task_handle)
-            DAQmxClearTask(self.task_handle)
-            
-        # export samples
-        last_samples.write(self.samples)
-            
-        # wait for array detector to finish -----------------------------------
-        
-        if array_detector is not None and use_array.read():
-            array_detector.wait_until_done()
-            
-        seconds_for_acquisition.write(time.time() - start_time)
-        
-        ### process ###########################################################
-        
-        # calculate shot values for each channel, chopper ---------------------
-        
-        active_channels = [channel for channel in channels.read() if channel.active.read()]
-        active_choppers = [chopper for chopper in choppers.read() if chopper.active.read()]
-        shots_array = np.full((len(active_channels)+len(active_choppers), self.shots), np.nan)
-        folded_samples = self.samples.copy().reshape((900, -1), order='F')
-        index = 0
-        
-        # channels
-        for channel_index, channel in enumerate(active_channels):
-            # get signal points
-            signal_index_possibilities = range(int(channel.signal_start_index.read()), int(channel.signal_stop_index.read()) + 1)
-            signal_indicies = [i for i in signal_index_possibilities if sample_correspondances.read()[i] == channel_index + 1]
-            signal_indicies = signal_indicies[int(channel.signal_pre_index.read()):]  # remove pre points
-            signal_samples = folded_samples[signal_indicies]
-            # process signal
-            if channel.signal_method.read() == 'Average':
-                signal = np.mean(signal_samples, axis=0)
-            elif channel.signal_method.read() == 'Sum':
-                signal = np.sum(signal_samples, axis=0)
-            elif channel.signal_method.read() == 'Min':
-                signal = np.min(signal_samples, axis=0)
-            elif channel.signal_method.read() == 'Max':
-                signal = np.max(signal_samples, axis=0)
-            # baseline
-            if channel.use_baseline.read():
-                # get baseline points
-                baseline_index_possibilities = range(int(channel.baseline_start_index.read()), int(channel.baseline_stop_index.read()) + 1)
-                baseline_indicies = [i for i in baseline_index_possibilities if sample_correspondances.read()[i] == channel_index + 1]
-                baseline_indicies = baseline_indicies[int(channel.baseline_pre_index.read()):]  # remove pre points
-                baseline_samples = folded_samples[baseline_indicies]
-                # process baseline
-                if channel.baseline_method.read() == 'Average':
-                    baseline = np.mean(baseline_samples, axis=0)
-                elif channel.baseline_method.read() == 'Sum':
-                    baseline = np.sum(baseline_samples, axis=0)
-                elif channel.baseline_method.read() == 'Min':
-                    baseline = np.min(baseline_samples, axis=0)
-                elif channel.baseline_method.read() == 'Max':
-                    baseline = np.max(baseline_samples, axis=0)
-            else:
-                baseline = 0
-            out = signal - baseline
-            # invert
-            if channel.invert.read():
-                out *= -1
-            # finish
-            shots_array[index] = out
-            index += 1
-            
-        # choppers
-        for chopper in active_choppers:
-            shots_array[index] = 0
-            index += 1
-            # TODO: DIGITIZE CHOPPER
-            
-        # export shots
-        last_shots.write(shots_array)
-            
-        # do math -------------------------------------------------------------
-        
-        # pass through shots processing module
-        with self.processing_timer:
-            path = shots_processing_module_path.read()
-            name = str(os.path.basename(path))
-            processing_module = imp.load_source(name, path)
-            channel_names = [channel.name.read() for channel in active_channels]
-            chopper_names = [chopper.name.read() for chopper in active_choppers]
-            kinds = ['channel' for _ in channel_names] + ['chopper' for _ in chopper_names]
-            names = channel_names + chopper_names
-            out, out_names = processing_module.process(shots_array, names, kinds)
-        seconds_for_shots_processing.write(self.processing_timer.interval)
-        
-        # export last data
-        value_channel_combo.set_allowed_values(out_names)
-        last_data.write(out)
-        self.update_ui.emit()
-        
-        # SAVE ################################################################
-        
-        if self.save:
-            if use_array.read():
-                data_row = np.full([len(data_cols.read()), array_detector.size], np.nan)
-            else:
-                data_row = np.full(len(data_cols.read()), np.nan)
-            shot_rows = np.full([len(shot_cols.read()), self.shots], np.nan)
-            # read from hardware
-            i = 0
-            for val in idx.read():
-                data_row[i] = val
-                i += 1
-            if use_array.read():
-                data_row[i] = np.arange(256)
-                i += 1
-            data_row[i] = time.time()
-            i += 1
-            for module in hardware_modules:
-                for hardware in module.hardwares:
-                    for key in hardware.recorded:
-                        out_units = hardware.recorded[key][1]
-                        if out_units is None:
-                            data_row[i] = hardware.recorded[key][0].read()
-                        else:                     
-                            data_row[i] = hardware.recorded[key][0].read(out_units)
-                        i += 1
-            for col in range(i):
-                if use_array.read():
-                    shot_rows[col] = data_row[col, 0]
-                else:
-                    shot_rows[col] = data_row[col]
-                shot_i = i
-            # array
-            if use_array.read():
-                color = spectrometers.hardwares[0].get_position('nm')
-                array_detector.calculate_map(color)
-                data_row[i] = array_detector.get_map()
-                i += 1
-                data_row[i] = array_detector.get_data()
-                i += 1
-            # values
-            for val in out:
-                data_row[i] = val
-                i += 1
-            data_q('write_data', [data_row])
-            current_slice.append(data_row)
-            # shots
-            shot_rows[shot_i] = np.arange(self.shots)
-            shot_i += 1
-            if save_shots_bool.read():
-                for shots in shots_array:
-                    shot_rows[shot_i] = shots
-                    shot_i += 1
-                data_q('write_shots', [shot_rows])
-            # index
-            scan_index.write(scan_index.read()+1)
-        
-        # update timer, finish ------------------------------------------------
-        
-        seconds_since_last_task.write(time.time() - self.previous_time)
-        self.previous_time = time.time()
-        
-        self.running = False
-            
-    def shutdown(self, inputs):
-         '''
-         cleanly shutdown
-         '''
-         if self.task_created:
-             DAQmxStopTask(self.task_handle)
-             DAQmxClearTask(self.task_handle)
-
-# begin address object in seperate thread
-daq_thread = QtCore.QThread()
-daq = DAQ()
-daq.moveToThread(daq_thread)
-daq_thread.start()
-
-# create queue to communiate with address thread
-queue = QtCore.QMetaObject()
-def q(method, inputs = []):
-    # add to friendly queue list 
-    enqueued_actions.push([method, time.time()])
-    # busy
-    #busy.unlock()
-    busy.write(True)
-    # send Qt SIGNAL to address thread    
-    queue.invokeMethod(daq, 'dequeue', QtCore.Qt.QueuedConnection, QtCore.Q_ARG(str, method), QtCore.Q_ARG(list, inputs))
-
-
-### control####################################################################
-=======
 ### control ###################################################################
->>>>>>> 6f9bb9ea
 
 
 class Control():
@@ -861,75 +223,6 @@
     def __init__(self):
         self.hardwares = []
         g.main_window.read().module_control.connect(self.module_control_update)
-<<<<<<< HEAD
-        
-    def acquire(self):
-        q('run_task', inputs=[True])
-        
-    def update_sample_correspondances(self, proposed_channels, proposed_choppers):
-        '''
-        Parameters
-        ----------
-        channels : list of Channel objects
-            The proposed channel settings.
-        choppers : list of Chopper objects
-            The proposed chopper settings.
-        '''
-        # sections is a list of lists: [correspondance, start index, stop index]
-        sections = []
-        for i in range(len(proposed_channels)):
-            channel = proposed_channels[i]
-            if channel.active.read():                
-                correspondance = i + 1  # channels go from 1 --> infinity
-                start = channel.signal_start_index.read()
-                stop = channel.signal_stop_index.read()
-                sections.append([correspondance, start, stop])
-                if channel.use_baseline.read():
-                    start = channel.baseline_start_index.read()
-                    stop = channel.baseline_stop_index.read()
-                    sections.append([correspondance, start, stop])
-        # desired is a list of lists containing all of the channels 
-        # that desire to be read at a given sample
-        desired = [[] for _ in range(900)]
-        for section in sections:
-            correspondance = section[0]
-            start = int(section[1])
-            stop = int(section[2])
-            for i in range(start, stop+1):
-                desired[i].append(correspondance)
-                desired[i] = [val for val in set(desired[i])]  # remove non-unique
-                desired[i].sort()
-        # samples is the proposed sample correspondances
-        samples = np.full(900, 0, dtype=int)
-        for i in range(len(samples)):
-            lis = desired[i]
-            if not len(lis) == 0:
-                samples[i] = lis[i%len(lis)]
-        # choppers
-        for i, chopper in enumerate(proposed_choppers):
-            if chopper.active.read():
-                samples[chopper.index.read()] = -(i+1)
-        # check if proposed is valid
-        # TODO: !!!!!!!!!!!!!!!
-        # apply to channels
-        channels.write(proposed_channels)
-        for channel in channels.read():
-            channel.save()
-        choppers.write(proposed_choppers)
-        for chopper in choppers.read():
-            chopper.save()
-        # update channel names
-        channel_names = [channel.name.read() for channel in channels.read() if channel.active.read()]
-        chopper_names = [chopper.name.read() for chopper in choppers.read() if chopper.active.read()]
-        allowed_values = channel_names + chopper_names
-        shot_channel_combo.set_allowed_values(allowed_values)
-        # finish
-        sample_correspondances.write(samples)
-        self.update_task()       
-        
-    def fit(self, xkey, zkey):
-        data_q('fit', [xkey, zkey, current_slice.read()])
-=======
         # import hardwares
         for key in hardware_dict.keys():
             if ini.read('hardware', key):
@@ -945,7 +238,6 @@
                 hardware_class = getattr(hardware_module, lis[1])
                 hardware_obj = hardware_class(inputs=lis[2])
                 self.hardwares.append(hardware_obj)
->>>>>>> 6f9bb9ea
     
     def acquire(self, save=False):
         # loop time
@@ -1008,28 +300,6 @@
         # TODO:
         pass
 
-<<<<<<< HEAD
-    def initialize_scan(self, header_dictionary, widget):
-        '''
-        prepare environment for scanning
-        '''
-        # write
-        use_array.write(widget.use_array.read())
-        # set index back to zero
-        scan_index.write(0)
-        # get params from widget
-        shots.write(widget.shots.read())
-        save_shots_bool.write(widget.save_shots.read())
-        # create data file(s)
-        header_dictionary_mutex.write(header_dictionary)
-        self.update_cols(header_dictionary['axis names'])
-        data_q('create_data', [widget])
-        if save_shots_bool.read():
-            data_q('create_shots')
-        # wait until daq is done before letting module continue        
-        self.wait_until_daq_done()
-        self.wait_until_data_done()
-=======
     def initialize(self):
         # initialize own gui
         self.gui = GUI(self)
@@ -1096,7 +366,6 @@
         # wait until daq is done before letting module continue
         self.wait_until_done()
         self.wait_until_file_done()
->>>>>>> 6f9bb9ea
         
     def module_control_update(self):
         if g.module_control.read():
@@ -1122,141 +391,6 @@
             label = []
             name = []
             # indicies
-<<<<<<< HEAD
-            for axis_name in axis_names:
-                dictionary = collections.OrderedDict()
-                dictionary['index'] = len(cols)
-                dictionary['units'] = None
-                dictionary['tolerance'] = 0.5
-                dictionary['label'] = ''
-                dictionary['object'] = None
-                dictionary['kind'] = None
-                name = '_'.join([axis_name, 'index'])
-                cols[name] = dictionary
-            if use_array.read():
-                dictionary = collections.OrderedDict()
-                dictionary['index'] = len(cols)
-                dictionary['units'] = None
-                dictionary['tolerance'] = 0.5
-                dictionary['label'] = ''
-                dictionary['object'] = None
-                dictionary['kind'] = None
-                name = 'wa_index'
-                cols[name] = dictionary
-            # time
-            dictionary = collections.OrderedDict()
-            dictionary['index'] = len(cols)
-            dictionary['units'] = 's'
-            dictionary['tolerance'] = 0.001
-            dictionary['label'] = 'lab'
-            dictionary['object'] = None
-            dictionary['kind'] = None
-            cols['time'] = dictionary
-            # creation hardware
-            for module in hardware_modules:
-                for hardware in module.hardwares:
-                    for key in hardware.recorded:
-                        dictionary = collections.OrderedDict()
-                        dictionary['index'] = len(cols)
-                        dictionary['object'] = hardware.recorded[key][0]
-                        dictionary['units'] = hardware.recorded[key][1]
-                        dictionary['tolerance'] = hardware.recorded[key][2]
-                        dictionary['label'] = hardware.recorded[key][3]
-                        dictionary['kind'] = 'hardware'
-                        cols[key] = dictionary
-        # data
-        if use_array.read():
-            # map
-            dictionary = collections.OrderedDict()
-            dictionary['index'] = len(new_data_cols)
-            dictionary['units'] = 'nm'
-            dictionary['tolerance'] = 0.01
-            dictionary['label'] = 'a'
-            dictionary['object'] = None
-            dictionary['kind'] = 'hardware'
-            new_data_cols['wa'] = dictionary
-            # values
-            dictionary = collections.OrderedDict()
-            dictionary['index'] = len(new_data_cols)
-            dictionary['units'] = 'V'
-            dictionary['tolerance'] = None
-            dictionary['label'] = 'a'
-            dictionary['object'] = None
-            dictionary['kind'] = 'channel'
-            new_data_cols['array'] = dictionary
-        for name in value_channel_combo.allowed_values:
-            dictionary = collections.OrderedDict()
-            name = name
-            dictionary['index'] = len(new_data_cols)
-            dictionary['units'] = 'V'
-            dictionary['tolerance'] = None
-            dictionary['label'] = ''
-            dictionary['object'] = None
-            dictionary['kind'] = 'channel'
-            new_data_cols[name] = dictionary
-        # shots
-        dictionary = collections.OrderedDict()
-        name = 'shot'
-        dictionary['index'] = len(new_shot_cols)
-        dictionary['units'] = None
-        dictionary['tolerance'] = None
-        dictionary['label'] = ''
-        dictionary['object'] = None
-        dictionary['kind'] = None
-        new_shot_cols[name] = dictionary
-        for name in [channel.name.read() for channel in channels.read() if channel.active.read()]:
-            dictionary = collections.OrderedDict()
-            name = name
-            dictionary['index'] = len(new_shot_cols)
-            dictionary['units'] = 'V'
-            dictionary['tolerance'] = None
-            dictionary['label'] = ''
-            dictionary['object'] = None
-            dictionary['kind'] = 'channel'
-            new_shot_cols[name] = dictionary
-        for name in [chopper.name.read() for chopper in choppers.read() if chopper.active.read()]:
-            dictionary = collections.OrderedDict()
-            name = name
-            dictionary['index'] = len(new_shot_cols)
-            dictionary['units'] = 'V'
-            dictionary['tolerance'] = None
-            dictionary['label'] = ''
-            dictionary['object'] = None
-            dictionary['kind'] = 'chopper'
-            new_shot_cols[name] = dictionary            
-        # finish
-        data_cols.write(new_data_cols)
-        shot_cols.write(new_shot_cols)
-        print new_data_cols.keys()
-        
-    def update_task(self):
-        if freerun.read():
-            return_to_freerun = True
-            freerun.write(False)
-            self.wait_until_daq_done()
-        else: 
-            return_to_freerun = False
-        q('create_task')
-        if return_to_freerun: 
-            freerun.write(True)
-    
-    def wait_until_daq_done(self, timeout=10):
-        '''
-        timeout in seconds
-        
-        will only refer to timeout when busy.wait_for_update fires
-        '''
-        start_time = time.time()
-        q('check_busy')
-        while busy.read():
-            if time.time()-start_time < timeout:
-                if not enqueued_actions.read(): 
-                    q('check_busy')
-                busy.wait_for_update()
-            else: 
-                g.logger.log('warning', 'DAQ dait until done timed out', 'timeout set to {} seconds'.format(timeout))
-                break
-=======
             for n in headers.axis_info['axis names']:
                 kind.append(None)
                 tolerance.append(None)
@@ -1307,7 +441,6 @@
             cols['label'] = label
             cols['units'] = units
             cols['name'] = name
->>>>>>> 6f9bb9ea
             
     def wait_until_file_done(self):
         while data_busy.read():
@@ -1318,39 +451,10 @@
         Wait until the acquisition hardwares are no longer busy. Does not wait
         for the file writing queue to empty.
         '''
-<<<<<<< HEAD
-        start_time = time.time()
-        while data_busy.read():
-            if time.time()-start_time < timeout:
-                if not enqueued_data.read(): 
-                    data_q('check_busy')
-                data_busy.wait_for_update()
-            else: 
-                g.logger.log('warning', 'Data wait until done timed out', 'timeout set to {} seconds'.format(timeout))
-                break
-                
-    def shutdown(self):   
-        # stop looping
-        freerun.write(False)
-        # log
-        if g.debug.read(): print 'daq shutting down'
-        g.logger.log('info', 'DAQ shutdown')
-        # shutdown other threads
-        q('shutdown')
-        data_q('shutdown')
-        self.wait_until_daq_done()
-        self.wait_until_data_done()
-        daq_thread.quit()
-        data_thread.quit()
-        #close gui
-        gui.stop()
-    
-=======
         for hardware in self.hardwares:
             if hardware.active:
                 hardware.wait_until_done()
 
->>>>>>> 6f9bb9ea
 control = Control()
 
 
@@ -1374,14 +478,7 @@
             self.hardware_widgets.append(widget)
         # file
         input_table = pw.InputTable()
-<<<<<<< HEAD
-        self.use_array = pc.Bool(disable_under_module_control=True)
-        input_table.add('Use Array', self.use_array)
-        self.shots = pc.Number(initial_value=200, decimals=0, disable_under_module_control=True)
-        input_table.add('Shots', self.shots)
-=======
         input_table.add('File', None)
->>>>>>> 6f9bb9ea
         self.save_shots = pc.Bool(disable_under_module_control=True)
         input_table.add('Save Shots', self.save_shots)
         self.description = pc.String(disable_under_module_control=True)
@@ -1443,17 +540,8 @@
         QtCore.QObject.__init__(self)
         self.control = control
         self.create_frame()
-<<<<<<< HEAD
-        daq.update_ui.connect(self.update)
-        data_obj.update_ui.connect(self.update)
-        shot_channel_combo.updated.connect(self.update)
-        value_channel_combo.updated.connect(self.update)
-        print 'daq gui init done'
-        
-=======
         self.main_tab_created = False
 
->>>>>>> 6f9bb9ea
     def create_frame(self):
         # get parent widget
         parent_widget = g.daq_widget.read()
@@ -1462,43 +550,6 @@
         layout = parent_widget.layout()
         # create tab structure
         self.tabs = QtGui.QTabWidget()
-<<<<<<< HEAD
-
-        # samples tab
-        samples_widget = QtGui.QWidget()
-        samples_box = QtGui.QHBoxLayout()
-        samples_box.setContentsMargins(0, 10, 0, 0)
-        samples_widget.setLayout(samples_box)
-        self.tabs.addTab(samples_widget, 'Samples')
-        self.create_samples_tab(samples_box)        
-
-        # shots tab
-        shots_widget = QtGui.QWidget()
-        shots_box = QtGui.QHBoxLayout()
-        shots_box.setContentsMargins(0, 10, 0, 0)
-        shots_widget.setLayout(shots_box)
-        self.tabs.addTab(shots_widget, 'Shots')
-        self.create_shots_tab(shots_box)
-        
-        # array tab
-        array_widget = QtGui.QWidget()
-        array_box = QtGui.QHBoxLayout()
-        array_box.setContentsMargins(0, 10, 0, 0)
-        array_widget.setLayout(array_box)
-        self.tabs.addTab(array_widget, 'InGaAs')
-        import InGaAs_array
-        InGaAs_array.InGaAs.hardware.gui.create_frame(array_widget)
-        array_detector_reference.write(InGaAs_array.InGaAs.hardware)
-
-        # values tab
-        values_widget = QtGui.QWidget()
-        values_box = QtGui.QHBoxLayout()
-        values_box.setContentsMargins(0, 10, 0, 0)
-        values_widget.setLayout(values_box)
-        self.tabs.addTab(values_widget, 'Values')
-        self.create_values_tab(values_box)
-        
-=======
         # create tabs for each hardware
         self.hardware_widgets = []
         for hardware in self.control.hardwares:
@@ -1506,7 +557,6 @@
             self.tabs.addTab(widget, hardware.name)
             self.hardware_widgets.append(widget)
         # finish
->>>>>>> 6f9bb9ea
         layout.addWidget(self.tabs)
         
     def create_main_tab(self):
@@ -1576,18 +626,6 @@
         # global daq settings
         input_table = pw.InputTable()
         input_table.add('Settings', None)
-<<<<<<< HEAD
-        input_table.add('Free run', freerun)
-        input_table.add('ms wait', ms_wait)
-        busy.update_signal = daq.update_ui
-        input_table.add('DAQ status', busy)
-        data_busy.update_signal = data_obj.update_ui
-        input_table.add('Data status', data_busy)
-        input_table.add('Loop time', seconds_since_last_task)
-        input_table.add('Acquisiton time', seconds_for_acquisition)
-        input_table.add('Scan Index', scan_index)
-        input_table.add('Use Array', use_array)
-=======
         for device in control.hardwares:
             input_table.add(device.name, None)
             input_table.add('Status', device.busy)
@@ -1600,7 +638,6 @@
         input_table.add('Loop time', loop_time)
         self.idx_string = pc.String(initial_value='None', display=True)
         input_table.add('Scan Index', self.idx_string)
->>>>>>> 6f9bb9ea
         settings_layout.addWidget(input_table)
         # stretch
         settings_layout.addStretch(1)
