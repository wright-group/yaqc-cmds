[main]
<<<<<<< HEAD
enable = False
path = D:\Google Drive\Cobalamin\CMDS
=======
enable = True
path = C:\Users\John\Google Drive\Perovskite\CMDS\2016.04.04
>>>>>>> 6ab5df8d
<|MERGE_RESOLUTION|>--- conflicted
+++ resolved
@@ -1,8 +1,3 @@
 [main]
-<<<<<<< HEAD
-enable = False
-path = D:\Google Drive\Cobalamin\CMDS
-=======
 enable = True
 path = C:\Users\John\Google Drive\Perovskite\CMDS\2016.04.04
->>>>>>> 6ab5df8d
