--- conflicted
+++ resolved
@@ -4,14 +4,12 @@
 
 ## [Unreleased]
 
-<<<<<<< HEAD
 ## Added
 - Freerun throttle:  In freerun mode, the GUI sensor reading will update after 0.1 seconds or after one measurement, whichever is longer
 - Sensors busy states are polled more frequently (10 --> 100 Hz), which can significantly speed up acquisitions with fast measurements
-=======
+
 ## Fixed
 - hard crashes caused by multithread access to data, data access now regulated by explicit lock
->>>>>>> 63bc6ef4
 
 # [2020.12.1]
 
