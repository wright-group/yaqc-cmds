--- conflicted
+++ resolved
@@ -331,15 +331,9 @@
         self.controls.append(container_widget)
         self.row_number += 1
         
-<<<<<<< HEAD
 class Label(QtWidgets.QLabel):
-    def __init__(self, text, color='text_light', bold=False):
+    def __init__(self, text, color='text_light', bold=False, font_size=14):
         QtWidgets.QLabel.__init__(self, text)
-=======
-class Label(QtGui.QLabel):
-    def __init__(self, text, color='text_light', bold=False, font_size=14):
-        QtGui.QLabel.__init__(self, text)
->>>>>>> 6c23e2fe
         if bold:
             bold_status = 'bold'
         else:
