"""
PyCMDS thread safe wrapper for serial communication.
"""


### import ####################################################################


import time

from PyQt4 import QtCore

import serial

import project.project_globals as g
import project.classes as pc


### define ####################################################################


open_coms = {}

creating_com = pc.Busy()


### com class #################################################################


class COM(QtCore.QMutex):
    
    def __init__(self, port, baud_rate, timeout, write_termination='\r\n', data='ASCII', size=-1):
        QtCore.QMutex.__init__(self)
        self.port_index = port
        self.instrument = serial.Serial(port,baud_rate,timeout=timeout)
        self.external_lock_control = False
        self.data = data
        self.write_termination = write_termination
        self.size = size
        g.shutdown.add_method(self.close)

    def _read(self,size=None):
        if self.data == 'pass':
            if size == None:
                size=1
            return self.instrument.read(size)
        elif self.data == 'ASCII':
            buf = b''
            char = self.instrument.read()
            while char != b'':
                buf = buf + char
                if buf.endswith(self.write_termination):
                    buf = buf.rstrip(self.write_termination)
                    break;
                char = self.instrument.read()
            return buf.decode('utf-8')
        else:
            if self.size > 0:
                return [ord(i) for i in self.instrument.read(self.size)]
            else:
                buf = b''
                char = self.instrument.read()
                while char != b'':
                    buf = buf + char
                    char = self.instrument.read()
                return [ord(i) for i in buf]

    def close(self):
        self.instrument.close()

    def open(self):
        self.instrument.open()
        
    def flush(self, then_delay=0.):
        if not self.external_lock_control: self.lock()
        self.instrument.flush()
        if not self.external_lock_control: self.unlock()
    
    def read(self, size=None):
        if not self.external_lock_control: self.lock()
        value = self._read(size)
        if not self.external_lock_control: self.unlock()
        return value
        
    def write(self, data, then_read=False):
        if not self.external_lock_control: self.lock()
        if self.data == 'pass':
            value = self.instrument.write(data)
        elif self.data == 'ASCII':
            data = str(data)  # just making sure
            value = self.instrument.write(data)#Python3: bytes(data,'utf-8'))
            if not data.endswith(self.write_termination):
                value+=self.instrument.write(self.write_termination)#Python 3: bytes(self.write_termination,'utf-8'))
                
        else:
            value = self.instrument.write(''.join([chr(i) for i in data]))# Python3: bytes(data))
        if then_read:
            value = self._read()
        if not self.external_lock_control: self.unlock()
        return value


### helper methods ############################################################

 
def Serial(port,baud_rate=9600, timeout=1, **kwargs):
<<<<<<< HEAD
    return get_com(port,baud_rate,timeout*1000,data='pass',**kwargs)
=======
    """
    Convience method for pass_through serial communication.
    """
    return get_com(port,baud_rate,timeout*1000,data='pass',**kwargs)

>>>>>>> 53f5082c

def get_com(port, baud_rate=57600, timeout=1000, **kwargs):
    """
    int port
    
    returns com object
    
    timeout in ms
    """
    # one at a time
    while creating_com.read():
        creating_com.wait_for_update()
    creating_com.write(True)
    # return open com if already open
    if isinstance(port,int):
        port = "COM%d"%port
    out = None
    for key in open_coms.keys():
        if key == port:
            out = open_coms[key]
    # otherwise open new com
    if not out:
        out = COM(port, baud_rate, timeout/1000., **kwargs)
        open_coms[port] = out 
    # finish
    creating_com.write(False)
    return out<|MERGE_RESOLUTION|>--- conflicted
+++ resolved
@@ -104,15 +104,10 @@
 
  
 def Serial(port,baud_rate=9600, timeout=1, **kwargs):
-<<<<<<< HEAD
-    return get_com(port,baud_rate,timeout*1000,data='pass',**kwargs)
-=======
     """
     Convience method for pass_through serial communication.
     """
     return get_com(port,baud_rate,timeout*1000,data='pass',**kwargs)
-
->>>>>>> 53f5082c
 
 def get_com(port, baud_rate=57600, timeout=1000, **kwargs):
     """
