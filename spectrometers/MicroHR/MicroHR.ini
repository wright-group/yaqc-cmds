--- conflicted
+++ resolved
@@ -1,13 +1,7 @@
 [main]
-<<<<<<< HEAD
 unique id = 'Mono2'
 position (nm) = 852.089636933
 grating index = 2
-=======
-unique id = 'Mono1'
-position (nm) = 14997.8665535
-grating index = 1
->>>>>>> e5f6c41b
 
 [grating 1]
 maximum wavelength (nm) = 15000
