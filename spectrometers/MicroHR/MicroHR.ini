--- conflicted
+++ resolved
@@ -1,11 +1,6 @@
 [main]
-<<<<<<< HEAD
-unique id = 'Mono2'
-position (nm) = 478.5221
-=======
 unique id = 'Mono1'
 position (nm) = 1149.4955
->>>>>>> 37f3085d
 grating index = 1
 
 [grating 1]
