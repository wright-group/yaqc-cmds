[OPA1 micro]
offset = 0.0
use = False
opa2 micro = None
opa2 micro offset = 0.0
opa3 micro = None
opa3 micro offset = 0.0
microhr = None
microhr offset = 0.0
d1 micro = None
d1 micro offset = 0.0
d2 micro = None
d2 micro offset = 0.0
opa4 topas-800 = None
opa4 topas-800 offset = 0.0

[OPA2 micro]
offset = 0.0
use = False
opa1 micro = None
opa1 micro offset = 0.0
opa3 micro = None
opa3 micro offset = 0.0
microhr = None
microhr offset = 0.0
d1 micro = None
d1 micro offset = 0.0
d2 micro = None
d2 micro offset = 0.0
opa4 topas-800 = None
opa4 topas-800 offset = 0.0

[OPA3 micro]
offset = 0.0
use = False
opa1 micro = None
opa1 micro offset = 0.0
opa2 micro = None
opa2 micro offset = 0.0
microhr = None
microhr offset = 0.0
d1 micro = None
d1 micro offset = 0.0
d2 micro = None
d2 micro offset = 0.0
opa4 topas-800 = None
opa4 topas-800 offset = 0.0

[MicroHR]
offset = 0.0
use = False
opa1 micro = None
opa1 micro offset = 0.0
opa2 micro = None
opa2 micro offset = 0.0
opa3 micro = None
opa3 micro offset = 0.0
d1 micro = None
d1 micro offset = 0.0
d2 micro = None
d2 micro offset = 0.0
opa4 topas-800 = None
opa4 topas-800 offset = 0.0
opa1 topas-c = None
opa1 topas-c offset = 0.0
opa2 topas-c = None
opa2 topas-c offset = 0.0
lts300 = None
lts300 offset = 0.0
d1 smc100 = None
d1 smc100 offset = 0.0
d2 smc100 = None
d2 smc100 offset = 0.0

[D1 micro]
offset = 0.0
use = True
<<<<<<< HEAD
opa1 micro = 'C:\Users\John\Desktop\PyCMDS\coset\files\d1_w1.coset'
opa1 micro offset = -0.24
=======
opa1 micro = None
opa1 micro offset = -0.70799253333
>>>>>>> e5f6c41b
opa2 micro = None
opa2 micro offset = 0.0
opa3 micro = None
opa3 micro offset = 0.0
microhr = None
microhr offset = 0.0
d2 micro = None
d2 micro offset = 0.0
opa4 topas-800 = None
opa4 topas-800 offset = 0.0

[D2 micro]
offset = 0.298
use = True
opa1 micro = None
opa1 micro offset = 0.0
opa2 micro = None
opa2 micro offset = -0.748
opa3 micro = None
opa3 micro offset = 0.0
microhr = None
microhr offset = 0.0
d1 micro = None
d1 micro offset = 0.0
opa4 topas-800 = None
opa4 topas-800 offset = 0.0

[OPA4 TOPAS-800]
offset = 0.0
use = False
opa1 micro = None
opa1 micro offset = 0.0
opa2 micro = None
opa2 micro offset = 0.0
opa3 micro = None
opa3 micro offset = 0.0
microhr = None
microhr offset = 0.0
d1 micro = None
d1 micro offset = 0.0
d2 micro = None
d2 micro offset = 0.0

[OPA1 TOPAS-C]
offset = 0.0
use = False
opa2 topas-c = None
opa2 topas-c offset = 0.0
microhr = None
microhr offset = 0.0
lts300 = None
lts300 offset = 0.0
d1 smc100 = None
d1 smc100 offset = 0.0
d2 smc100 = None
d2 smc100 offset = 0.0

[OPA2 TOPAS-C]
offset = 0.0
use = False
opa1 topas-c = None
opa1 topas-c offset = 0.0
microhr = None
microhr offset = 0.0
lts300 = None
lts300 offset = 0.0
d1 smc100 = None
d1 smc100 offset = 0.0
d2 smc100 = None
d2 smc100 offset = 0.0

[LTS300]
offset = 0.0
use = False
opa1 topas-c = None
opa1 topas-c offset = 0.0
opa2 topas-c = None
opa2 topas-c offset = 0.0
microhr = None
microhr offset = 0.0
d1 smc100 = None
d1 smc100 offset = 0.0
d2 smc100 = None
d2 smc100 offset = 0.0

[D1 SMC100]
offset = 0.0
use = False
opa1 topas-c = None
opa1 topas-c offset = 0.0
opa2 topas-c = 'C:\Users\John\Desktop\PyCMDS\coset\files\spectral delay correction\SHS\w2_d1 - 2016.05.15 16_28_37.coset'
opa2 topas-c offset = 33.309727
microhr = None
microhr offset = 0.0
lts300 = None
lts300 offset = 0.0
d2 smc100 = None
d2 smc100 offset = 0.0

[D2 SMC100]
offset = -5.77315972805e-15
use = True
opa1 topas-c = 'C:\Users\John\Desktop\PyCMDS\coset\files\spectral delay correction\SHS\w1_d2 - 2016.05.15 16_26_18.coset'
opa1 topas-c offset = -195.604519338
opa2 topas-c = 'C:\Users\John\Desktop\PyCMDS\coset\files\spectral delay correction\SHS\w2_d2 - 2016.05.15 16_38_30.coset'
opa2 topas-c offset = 61.844798
microhr = None
microhr offset = 0.0
lts300 = None
lts300 offset = 0.0
d1 smc100 = None
d1 smc100 offset = 0.0
<|MERGE_RESOLUTION|>--- conflicted
+++ resolved
@@ -75,13 +75,8 @@
 [D1 micro]
 offset = 0.0
 use = True
-<<<<<<< HEAD
 opa1 micro = 'C:\Users\John\Desktop\PyCMDS\coset\files\d1_w1.coset'
 opa1 micro offset = -0.24
-=======
-opa1 micro = None
-opa1 micro offset = -0.70799253333
->>>>>>> e5f6c41b
 opa2 micro = None
 opa2 micro offset = 0.0
 opa3 micro = None
