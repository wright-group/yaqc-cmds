--- conflicted
+++ resolved
@@ -257,11 +257,7 @@
         import spectrometers.spectrometers
         import delays.delays
         import nds.nds
-<<<<<<< HEAD
         import daq.daq
-=======
-        import daq.daq as daq
->>>>>>> 6f9bb9ea
     
     def _initialize_widgets(self):
         if g.debug.read():
