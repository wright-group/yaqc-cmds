--- conflicted
+++ resolved
@@ -1,13 +1,7 @@
 [main]
-<<<<<<< HEAD
-version = 0.4.0
+version = 0.4.2
 git sha = ff990f25f8d095eb08b7249446e4ea7bbf70c20a
 system name = 'ps'
-=======
-version = 0.4.2
-git sha = ee7016d28b05cda974df64f2c506de01cb9dc2ce
-system name = 'fs'
->>>>>>> e5f6c41b
 
 [misc]
 debug = True
