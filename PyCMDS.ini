[main]
<<<<<<< HEAD
version = 0.4.2
git sha = ff990f25f8d095eb08b7249446e4ea7bbf70c20a
system name = 'ps'
=======
version = 0.4.3
git sha = 13104ba4aa36a357d7d4a7fb231e8375c88145d3
system name = 'fs'
>>>>>>> 3047ed8b

[misc]
debug = True
offline = False
<|MERGE_RESOLUTION|>--- conflicted
+++ resolved
@@ -1,13 +1,7 @@
 [main]
-<<<<<<< HEAD
-version = 0.4.2
-git sha = ff990f25f8d095eb08b7249446e4ea7bbf70c20a
-system name = 'ps'
-=======
 version = 0.4.3
 git sha = 13104ba4aa36a357d7d4a7fb231e8375c88145d3
 system name = 'fs'
->>>>>>> 3047ed8b
 
 [misc]
 debug = True
