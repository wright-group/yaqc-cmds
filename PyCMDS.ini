[main]
<<<<<<< HEAD
version = 0.3.6
git sha = 7375742d4fb556ff8ee4939f93159f3454ecdb30
system name = 'ps'
=======
version = 0.3.7
git sha = 64565c4e033452d4ef3c8fac8294462694a71657
system name = 'fs'
>>>>>>> b72d75d6

[misc]
debug = True
offline = False
<|MERGE_RESOLUTION|>--- conflicted
+++ resolved
@@ -1,13 +1,7 @@
 [main]
-<<<<<<< HEAD
-version = 0.3.6
-git sha = 7375742d4fb556ff8ee4939f93159f3454ecdb30
-system name = 'ps'
-=======
 version = 0.3.7
 git sha = 64565c4e033452d4ef3c8fac8294462694a71657
 system name = 'fs'
->>>>>>> b72d75d6
 
 [misc]
 debug = True
