[main]
<<<<<<< HEAD
version = 0.3.6
git sha = a10050345c6e5445508ae756cf1cded486153096
system name = 'ps'
=======
version = 0.3.7
git sha = 64565c4e033452d4ef3c8fac8294462694a71657
system name = 'fs'
>>>>>>> cf1d083d

[misc]
debug = True
offline = False
<|MERGE_RESOLUTION|>--- conflicted
+++ resolved
@@ -1,13 +1,7 @@
 [main]
-<<<<<<< HEAD
-version = 0.3.6
-git sha = a10050345c6e5445508ae756cf1cded486153096
-system name = 'ps'
-=======
 version = 0.3.7
 git sha = 64565c4e033452d4ef3c8fac8294462694a71657
-system name = 'fs'
->>>>>>> cf1d083d
+system name = 'ps'
 
 [misc]
 debug = True
