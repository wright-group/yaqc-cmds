--- conflicted
+++ resolved
@@ -10,13 +10,10 @@
 opas/TOPAS-C/configuration
 opas/TOPAS-C/manuals
 
-<<<<<<< HEAD
-=======
 # Google Drive Credentials
 *.json
 *mycreds.txt
 
->>>>>>> 6f9bb9ea
 # PDFs
 *.pdf
 !PyCMDS Manual.pdf
