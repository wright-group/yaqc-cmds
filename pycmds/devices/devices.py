--- conflicted
+++ resolved
@@ -31,14 +31,9 @@
 # --- define --------------------------------------------------------------------------------------
 
 
-<<<<<<< HEAD
 config = toml.load(
     pathlib.Path(appdirs.user_config_dir("pycmds", "pycmds")) / "config.toml"
 )
-=======
-main_dir = g.main_dir.read()
-config = toml.load(pathlib.Path(appdirs.user_config_dir("pycmds", "pycmds")) / "config.toml")
->>>>>>> b75d652b
 
 # dictionary of how to access all PyCMDS-compatible DAQ devices
 # [module path, class name, initialization arguments, friendly name]
