### import ####################################################################

import WrightTools as wt

import pycmds.project.project_globals as g
import pycmds.project.classes as pc
import pycmds.project.widgets as pw
import somatic.acquisition as acquisition

<<<<<<< HEAD
import hardware.opas.opas as opas
=======
main_dir = g.main_dir.read()
app = g.app.read()

import pycmds.hardware.opas.opas as opas
>>>>>>> b75d652b


### define ####################################################################


module_name = "HOME"


### custom classes ############################################################


class MotorGUI:
    def __init__(self, name, home):
        self.name = name
        self.input_table = pw.InputTable()
        self.input_table.add(name, None)
        self.home = pc.Bool(initial_value=home)
        self.input_table.add("Home", self.home)


class OPA_GUI:
    def __init__(self, hardware, layout):
        self.hardware = hardware
        motor_names = self.hardware.motor_names
        self.motors = []
        for name in motor_names:
            motor = MotorGUI(name, False)
            if layout is not None:
                layout.addWidget(motor.input_table)
            self.motors.append(motor)
        self.hide()  # initialize hidden

    def hide(self):
        for motor in self.motors:
            motor.input_table.hide()

    def show(self):
        for motor in self.motors:
            motor.input_table.show()


### Worker ####################################################################


class Worker(acquisition.Worker):
    def process(self, scan_folder):
        pass

    def run(self):
        # get OPA properties
        opa_name = self.aqn.read("home", "opa name")
        opa_names = [h.name for h in opas.hardwares]
        opa_index = opa_names.index(opa_name)
        opa_hardware = opas.hardwares[opa_index]
        opa_friendly_name = opa_hardware.name
        curve = opa_hardware.curve
        motor_names = self.aqn.read("home", "motor names")
        # motor
        for motor_index, motor_name in enumerate(motor_names):
            if self.aqn.read(motor_name, "home"):
                opa_hardware.home_motor([motor_name])
        opa_hardware.wait_until_still()
        if not self.stopped.read():
            self.finished.write(True)  # only if acquisition successfull


### GUI #######################################################################


class GUI(acquisition.GUI):
    def create_frame(self):
        # shared settings
        input_table = pw.InputTable()
        allowed = [hardware.name for hardware in opas.hardwares]
        self.opa_combo = pc.Combo(allowed)
        input_table.add("OPA", self.opa_combo)
        self.opa_combo.updated.connect(self.on_opa_combo_updated)
        self.layout.addWidget(input_table)
        # motor settings
        self.opa_guis = [OPA_GUI(hardware, self.layout) for hardware in opas.hardwares]
        self.opa_guis[0].show()

    def load(self, aqn_path):
        aqn = wt.kit.INI(aqn_path)
        # shared settings
        self.opa_combo.write(aqn.read("home", "opa name"))
        # motor settings
        opa = self.opa_guis[self.opa_combo.read_index()]
        for motor, motor_name in zip(opa.motors, aqn.read("home", "motor names")):
            motor.home.write(aqn.read(motor_name, "home"))
        # allow devices to read from aqn
        self.device_widget.load(aqn_path)

    def on_opa_combo_updated(self):
        self.show_opa_gui(self.opa_combo.read_index())

    def save(self, aqn_path):
        aqn = wt.kit.INI(aqn_path)
        opa = self.opa_guis[self.opa_combo.read_index()]
        homed_motor_names = []
        for motor in opa.motors:
            if motor.home.read() == True:
                homed_motor_names.append(motor.name)
        homed_motor_names = str(homed_motor_names).replace("'", "")
        aqn.write(
            "info", "description", "HOME: {} {}".format(self.opa_combo.read(), homed_motor_names),
        )
        # shared settings
        aqn.add_section("home")
        aqn.write("home", "opa name", self.opa_combo.read())
        aqn.write(
            "home",
            "motor names",
            [motor.name for motor in self.opa_guis[self.opa_combo.read_index()].motors],
        )
        # motor settings
        for motor in opa.motors:
            aqn.add_section(motor.name)
            aqn.write(motor.name, "home", motor.home.read())
        # allow devices to save to aqn
        self.device_widget.save(aqn_path)

    def show_opa_gui(self, index):
        for gui in self.opa_guis:
            gui.hide()
        self.opa_guis[index].show()

    def update_mono_settings(self):
        pass


def mkGUI():
    global gui
    gui = GUI(module_name)


def load():
    return True<|MERGE_RESOLUTION|>--- conflicted
+++ resolved
@@ -6,15 +6,7 @@
 import pycmds.project.classes as pc
 import pycmds.project.widgets as pw
 import somatic.acquisition as acquisition
-
-<<<<<<< HEAD
-import hardware.opas.opas as opas
-=======
-main_dir = g.main_dir.read()
-app = g.app.read()
-
 import pycmds.hardware.opas.opas as opas
->>>>>>> b75d652b
 
 
 ### define ####################################################################
