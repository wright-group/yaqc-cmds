--- conflicted
+++ resolved
@@ -12,13 +12,8 @@
 from PySide2 import QtCore
 from PySide2 import QtWidgets
 
-<<<<<<< HEAD
-from . import project_globals as g
-from . import classes as pc
-=======
 from pycmds.project import project_globals as g
 from pycmds.project import classes as pc
->>>>>>> b75d652b
 
 
 ### FileDialog object #########################################################
