--- conflicted
+++ resolved
@@ -20,27 +20,8 @@
 ### order sensitive globals  ##################################################
 
 
-<<<<<<< HEAD
 import pycmds.project.ini_handler as ini
-=======
-class main_dir:
-    def __init__(self):
-        import os
-
-        self.value = os.path.dirname(os.path.dirname(os.path.abspath(__file__)))
-        sys.path.insert(0, self.value)
-
-    def read(self):
-        return self.value
-
-    def write(self, value):
-        self.value = str(value)
-
-
-main_dir = main_dir()
-
-import pycmds.project.ini_handler as ini  # must come after main_dir has been defined
->>>>>>> b75d652b
+
 
 debug = SimpleGlobal()
 debug.write(False)
