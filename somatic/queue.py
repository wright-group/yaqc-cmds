### import ####################################################################


import os
import traceback
import imp
import time
import shutil
import datetime
import dateutil
import collections

try:
    import configparser as configparser  # python 3
except ImportError:
    import ConfigParser as configparser  # python 2

from PyQt4 import QtCore, QtGui

import WrightTools as wt

import project.project_globals as g
import project.classes as pc
import project.widgets as pw
import project.ini_handler as ini_handler
import project.file_dialog_handler as file_dialog_handler


### define ####################################################################


app = g.app.read()

main_window = g.main_window.read()

somatic_folder = os.path.dirname(__file__)
saved_folder = os.path.join(somatic_folder, 'saved')
data_folder = main_window.data_folder


### ensure folders exist ######################################################


if not os.path.isdir(saved_folder):
    os.mkdir(saved_folder)


### queue item classes ########################################################


class Item(QtCore.QObject):
    updated = QtCore.pyqtSignal()
    
    def __init__(self, name='', info='', description=''):
        QtCore.QObject.__init__(self)
        # basic information
        self.name = name  # filled by user, up to 10 charachters long
        self.info = info  # filled by user, can be arbitrarily long
        self.description = description  # filled programmatically, to be displayed in table 
        # status: can be one of 'ENQUEUED', 'RUNNING', 'COMPLETE', 'FAILED'
        self.status = 'ENQUEUED'
        self.finished = pc.Bool(initial_value=False)
        # timestamps
        self.created = wt.kit.TimeStamp()
        self.started = None
        self.exited = None
        
    def write_to_ini(self, ini, section):
        pass


class Acquisition(Item):

    def __init__(self, aqn_path, module, **kwargs):
        Item.__init__(self, **kwargs)
        self.aqn_path = aqn_path
        self.type = 'acquisition'
        self.module = module
        self.url = None
    
    def write_to_ini(self, ini, section):
        ini.write(section, 'path', self.aqn_path)
        ini.write(section, 'url', self.url)


class Device(Item):

    def __init__(self, **kwargs):
        Item.__init__(self, **kwargs)
        self.type = 'acquisition'


class Hardware(Item):

    def __init__(self, **kwargs):
        Item.__init__(self, **kwargs)
        self.type = 'hardware'
    
    def execute(self):
        # TODO:
        print('hardware excecute')


class Interrupt(Item):

    def __init__(self, **kwargs):
        Item.__init__(self, **kwargs)
        self.type = 'interrupt'


class Script(Item):

    def __init__(self, **kwargs):
        Item.__init__(self, **kwargs)
        self.type = 'script'


class Wait(Item):

    def __init__(self, operation, amount, **kwargs):
        Item.__init__(self, **kwargs)
        self.type = 'wait'
        self.operation = operation
        self.amount = amount
    
    def write_to_ini(self, ini, section):
        ini.write(section, 'operation', self.operation)
        ini.write(section, 'amount', self.amount)


### worker ####################################################################


class Worker(QtCore.QObject):
    action_complete = QtCore.pyqtSignal()

    def __init__(self, enqueued, busy, queue_status, queue_url, queue_index, queue_folder):
        QtCore.QObject.__init__(self)
        self.enqueued = enqueued
        self.busy = busy
        self.queue_status = queue_status
        self.fraction_complete = pc.Number(initial_value=0.)
        self.queue_url = queue_url
        self.index = queue_index
        self.folder = queue_folder
        
    def check_busy(self, _=[]):
        if self.enqueued.read():  # there are items in enqueued
            time.sleep(0.1)  # don't loop like crazy
            self.busy.write(True)
        else:
            self.busy.write(False)   
        
    @QtCore.pyqtSlot(str, list)
    def dequeue(self, method, inputs):
        """
        Slot to accept enqueued commands from main thread.
        
        Method passed as qstring, inputs as list of [args, kwargs].
        """
        args, kwargs = inputs
        if g.debug.read():
            print('worker dequeue:', method, inputs)
        # the queue should only be adding items to execute
        item = args[0]
        g.queue_control.write(True)
        self.queue_status.going.write(True)
        self.fraction_complete.write(0.)
        item.started = wt.kit.TimeStamp()
        if item.type == 'acquisition':
            self.execute_acquisition(item)
        elif item.type == 'device':
            self.execute_device(item)
        elif item.type == 'hardware':
            self.execute_hardware(item)
        elif item.type == 'wait':
            self.execute_wait(item)
        item.exited = wt.kit.TimeStamp()
        self.fraction_complete.write(1.)
        self.queue_status.going.write(False)
        g.queue_control.write(False)
        self.action_complete.emit()
        # remove item from enqueued
        self.enqueued.pop()
        if not self.enqueued.read():
            self.check_busy([])
    
    def execute_acquisition(self, item):
        # create acquisition folder on google drive
        folder_name = os.path.abspath(item.aqn_path)[:-4]
        if g.google_drive_enabled.read():
            url = g.google_drive_control.read().create_folder(folder_name)
            ini = wt.kit.INI(item.aqn_path)
            ini.write('info', 'url', url)
            item.url = url
        # create acquisition worker object
        module = item.module
        worker = module.Worker(item.aqn_path, self, item.finished)
        # run it
        try:
            worker.run()
        except Exception as error:
            # TODO: log error
            print('ACQUISITION ERROR:', error)
            traceback.print_exc()
        # upload aqn file
        if g.google_drive_enabled.read():
            g.google_drive_control.read().upload_file(item.aqn_path)
        # send message on slack
        if g.slack_enabled.read():
            name = os.path.split(folder_name)[1]
            message = ':checkered_flag: acquisition complete - {0} - {1}'.format(name, item.url)
            g.slack_control.read().send_message(message)

    def execute_device(self, item):
        # TODO:
        time.sleep(5)
        item.finished.write(False)
        
    def execute_hardware(self, item):
        # TODO:
        time.sleep(5)
        item.finished.write(False)
        
    def execute_script(self, item):
        # TODO:
        time.sleep(5)
        item.finished.write(False)
        
    def execute_wait(self, item):
        # get stop time
        tz = dateutil.tz.tzlocal()
        now = datetime.datetime.now(tz)
        if item.operation == 'For':
            h, m, s = [float(s) if s is not '' else 0. for s in item.amount.split(':')]
            total_seconds = 3600.*h + 60.*m + s
            stop_time = now + datetime.timedelta(0, total_seconds)
        elif item.operation == 'Until':
            inputs = {}
            inputs['hour'], inputs['minute'], s = [int(s) if s is not '' else 0 for s in item.amount.split(':')]
            stop_time = collections.OrderedDict()
            stop_time['seconds'] = s
            def get(current, previous):
                if current in inputs.keys():
                    input = inputs[current]
                else:
                    input = 0
                if stop_time[previous] == 0 or not input == 0:
                    stop_time[current] = input
                else:
                    current_now = getattr(now, current)
                    previous_now = getattr(now, previous)
                    if previous_now <= stop_time[previous]:
                        stop_time[current] = current_now
                    else:
                        stop_time[current] = current_now + 1
            previous = 'seconds'
            keys = ['minute', 'hour', 'day', 'month', 'year']
            for key in keys:
                get(key, previous)
                previous = key
            stop_time = datetime.datetime(*stop_time.values()[::-1]+[0, tz])
        # wait until stop time
        total_time = (stop_time-now).total_seconds()
        time_remaining = total_time
        while time_remaining > 0:
            time.sleep(1)
            now = datetime.datetime.now(tz)
            time_remaining = (stop_time-now).total_seconds()
            self.fraction_complete.write((total_time-time_remaining)/total_time)
            # check for pause
            while self.queue_status.pause.read():
                self.queue_status.paused.write(True)
                self.queue_status.pause.wait_for_update()
            if not self.queue_status.go.read():
                return
        # send message on slack
        if g.slack_enabled.read():
            message = ':timer_clock: wait complete - {0}'.format(item.description)
            g.slack_control.read().send_message(message)
        
        item.finished.write(True)


### queue class ###############################################################


class QueueStatus(QtCore.QObject):
    
    def __init__(self):
        QtCore.QObject.__init__(self)
        self.go = pc.Busy()
        self.going = pc.Busy()
        self.pause = pc.Busy()
        self.paused = pc.Busy()
        self.stop = pc.Busy()
        self.stopped = pc.Busy()
        self.runtime = 0.  # seconds
        self.last_started = None
        self.tz = dateutil.tz.tzlocal()
    
    def run_timer(self):
        self.last_started = datetime.datetime.now(self.tz)
    
    def stop_timer(self):
        now = datetime.datetime.now(self.tz)
        self.runtime += (now-self.last_started).total_seconds()
    
    def get_runtime(self):
        '''
        returns total seconds run
        '''        
        out = self.runtime
        if self.last_started is not None:
            now = datetime.datetime.now(self.tz)
            out += (now-self.last_started).total_seconds()
        return out


class Queue():

    def __init__(self, name, gui, folder=None, url=None):
        self.name = name[:10]  # cannot be more than 10 charachters
        self.gui = gui
        self.status = gui.queue_status
        self.timestamp = wt.kit.TimeStamp()
        # create queue folder
        if folder is None:
            folder_name = ' '.join([self.timestamp.path, self.name])
            self.folder = pc.Value(os.path.join(g.main_window.read().data_folder, folder_name))
            os.mkdir(self.folder.read())
        else:
            self.folder = pc.Value(folder)
            folder_name = os.path.basename(self.folder.read())
        # create queue file
        self.ini_path = os.path.abspath(os.path.join(self.folder.read(), 'queue.ini'))
        if not os.path.isfile(self.ini_path):
            with open(self.ini_path, 'a'):
                os.utime(self.ini_path, None)  # quickly create empty file
        self.ini = wt.kit.INI(self.ini_path)  # I don't use ini_handler here
        # parameters and status indicators
        self.items = []
        self.index = pc.Value(0)
        self.going = pc.Busy()
        self.paused = pc.Busy()
        # create storage folder on google drive
        if url is None:
            if g.google_drive_enabled.read():
                self.url = g.google_drive_control.read().create_folder(self.folder.read())
            else:
                self.url = None
        else:
            self.url = url
        # initialize worker
        self.worker_enqueued = pc.Enqueued()
        self.worker_busy = pc.Busy()
        self.worker = Worker(self.worker_enqueued, self.worker_busy, self.status, self.url, self.index, self.folder)
        self.worker.fraction_complete.updated.connect(self.update_progress)
        self.worker.action_complete.connect(self.on_action_complete)
        self.worker_thread = QtCore.QThread()
        self.worker.moveToThread(self.worker_thread)
        self.worker_thread.start()
        self.worker_q = pc.Q(self.worker_enqueued, self.worker_busy, self.worker)
        # message on slack
        if g.slack_enabled.read():
            message = ':baby: new queue created - {0} - {1}'.format(folder_name, self.url)
            g.slack_control.read().send_message(message)
        
    def _start_next_action(self):
        print('this is start next action', self.index.read())
        self.status.pause.write(False)
        self.status.paused.write(False)
        self.status.stop.write(False)
        self.status.stopped.write(False)
        self.gui.progress_bar.begin_new_scan_timer()
        item = self.items[self.index.read()]
        item.status = 'RUNNING'
        self.worker_q.push('excecute', item)
        self.gui.message_widget.setText(item.description.upper())

    def append_acquisition(self, aqn_path, update=True):
        # get properties
        ini = wt.kit.INI(aqn_path)
        module_name = ini.read('info', 'module')
        item_name = ini.read('info', 'name')
        info = ini.read('info', 'info')
        description = ini.read('info', 'description')
        module = self.gui.modules[module_name]
        # create item
        acquisition = Acquisition(aqn_path, module, name=item_name, info=info, description=description)
        # append and update
        self.items.append(acquisition)
        if update:
            self.update()

    def append_device(self):
        # TODO:
        print('append_device')

    def append_hardware(self):
        # TODO:
        print('append_hardware')

    def append_interrupt(self):
        # TODO:
        print('append_interrupt')

    def append_script(self):
        # TODO:
        print('append_script')

    def append_wait(self, operation, amount, name, info, description):
        # create item
        wait = Wait(operation, amount, name=name, info=info, description=description)
        # append and update
        self.items.append(wait)
        self.update()
    
    def change_index(self, current_index, new_index):
        item = self.items.pop(current_index)
        if new_index < self.index.read():
            new_index = self.index.read() + 1
        self.items.insert(new_index, item)
        self.update()
        return item
    
    def exit(self):
        # cleanly exit thread
        self.worker_thread.exit()
        self.worker_thread.quit()
    
    def get_runtime(self):
        seconds = self.status.get_runtime()
        m, s = divmod(seconds, 60)
        h, m = divmod(m, 60)
        string = ':'.join([str(int(h)).zfill(3), str(int(m)).zfill(2), str(int(s)).zfill(2)])
        return string

    def interrupt(self, message='Please choose how to proceed.'):
        self.gui.queue_control.set_style('WAITING', 'stop')
        # pause
        self.status.pause.write(True)
        while not self.status.paused.read():
            self.status.paused.wait_for_update()
        # ask user how to proceed
        options = ['RESUME', 'SKIP', 'STOP']
        self.gui.interrupt_choice_window.set_text(message)
        index_chosen = self.gui.interrupt_choice_window.show()
        chosen = options[index_chosen]
        # proceed
        if chosen == 'RESUME':
            self.status.pause.write(False)
        elif chosen == 'SKIP':
            self.status.stop.write(True)
            self.status.pause.write(False)
        elif chosen == 'STOP':
            self.status.stop.write(True)
            self.status.go.write(False)
            self.status.pause.write(False)
        # wait for stop
        if chosen in ['SKIP', 'STOP']:
            while not self.status.stopped.read():
                self.status.stopped.wait_for_update()
        # finish
        self.status.stop.write(False)
        self.status.pause.write(False)
        self.update()

    def finish(self):
        self.status.stop_timer()
        self.gui.on_queue_finished()
        self.update()
        if g.slack_enabled.read():
            g.slack_control.read().send_message(':bell: queue emptied - total runtime {}'.format(self.get_runtime()))

    def on_action_complete(self):
        # update current item
        item = self.items[self.index.read()]
        if item.finished.read():
            item.status = 'COMPLETE'
        else:
            item.status = 'FAILED'
        # upload queue.ini to google drive
        if g.google_drive_enabled.read():
            g.google_drive_control.read().upload_file(self.ini_path)
        # onto next item
        self.index.write(self.index.read() + 1)
        queue_done = len(self.items) == self.index.read()
        # check if any more items exist in queue
        if queue_done:
            self.finish()
        # continue (if still going)
        if self.status.go.read() and not queue_done:
            self._start_next_action()
        # finish
        self.update()

    def pop(self, index):
        out = self.items.pop(index)
        self.update()
        return out

    def run(self):
        # status
        self.status.run_timer()
        self.status.go.write(True)
        self.status.pause.write(False)
        # excecute next item
        self._start_next_action()
        # finish
        self.update()
    
    def update(self):
        # update ini
        self.ini.clear()
        self.ini.add_section('info')
        self.ini.write('info', 'PyCMDS version', g.version.read())
        self.ini.write('info', 'created', self.timestamp.RFC3339)
        self.ini.write('info', 'runtime', self.get_runtime())
        self.ini.write('info', 'name', self.name)
        self.ini.write('info', 'url', self.url)
        for index, item in enumerate(self.items):
            index_str = str(index).zfill(3)
            self.ini.add_section(index_str)
            self.ini.write(index_str, 'type', item.type)
            self.ini.write(index_str, 'name', item.name)
            self.ini.write(index_str, 'info', item.info)
            self.ini.write(index_str, 'description', item.description)
            self.ini.write(index_str, 'status', item.status)
            self.ini.write(index_str, 'created', item.created.RFC3339)
            if item.started is not None:
                self.ini.write(index_str, 'started', item.started.RFC3339)
            if item.exited is not None:
                self.ini.write(index_str, 'exited', item.exited.RFC3339)
            # allow item to write additional information
            item.write_to_ini(self.ini, index_str)
            if item.status != "ENQUEUED" and hasattr(item, "module"):
                # KFS: This is a slight bit of a hack to get around editing the queue file from worker thread
                # Rather than replacing the path in the queue when the file is copied, it is done here in update
                path = os.path.join(self.folder.read(), " ".join([index_str, item.module.module_name, item.name]).rstrip()) + ".aqn"
                if os.path.exists(path):
                    self.ini.write(index_str, 'path', path)
        # update display
        self.gui.update_ui()
        # upload ini
        if g.google_drive_enabled.read():
            g.google_drive_control.read().upload_file(self.ini_path)
    
    def update_progress(self):
        # progress bar
        self.gui.progress_bar.set_fraction(self.worker.fraction_complete.read())
        # queue timer
        runtime_string = self.get_runtime()
        self.gui.runtime.write(runtime_string)
            

### GUI #######################################################################


class GUI(QtCore.QObject):

    def __init__(self, parent_widget, message_widget):
        QtCore.QObject.__init__(self)
        self.progress_bar = g.progress_bar
        # frame, widgets
        self.message_widget = message_widget
        parent_widget.setLayout(QtGui.QHBoxLayout())
        parent_widget.layout().setContentsMargins(0, 10, 0, 0)
        self.layout = parent_widget.layout()
        self.create_frame()
        self.interrupt_choice_window = pw.ChoiceWindow('QUEUE INTERRUPTED', button_labels=['RESUME', 'SKIP', 'STOP'])
        # queue
        self.queue = None
        self.queue_status = QueueStatus()
        
    def add_button_to_table(self, i, j, text, color, method):
        # for some reason, my lambda function does not work when called outside
        # of a dedicated method - Blaise 2016-09-14
        button = pw.SetButton(text, color=color)
        button.setProperty('TableRowIndex', i)
        button.clicked.connect(lambda: method(button.property('TableRowIndex')))
        self.table.setCellWidget(i, j, button)
        return button
    
    def add_index_to_table(self, i, max_value):
        # for some reason, my lambda function does not work when called outside
        # of a dedicated method - Blaise 2016-09-14
        index = QtGui.QDoubleSpinBox()
        StyleSheet = 'QDoubleSpinBox{color: custom_color; font: 14px;}'.replace('custom_color', g.colors_dict.read()['text_light'])
        StyleSheet += 'QScrollArea, QWidget{background: custom_color;  border-color: black; border-radius: 0px;}'.replace('custom_color', g.colors_dict.read()['background'])
        StyleSheet += 'QWidget:disabled{color: custom_color_1; font: 14px; border: 0px solid black; border-radius: 0px;}'.replace('custom_color_1', g.colors_dict.read()['text_disabled']).replace('custom_color_2', g.colors_dict.read()['widget_background'])                
        index.setStyleSheet(StyleSheet)
        index.setButtonSymbols(QtGui.QAbstractSpinBox.NoButtons)
        index.setSingleStep(1)
        index.setDecimals(0)
        index.setMaximum(max_value)
        index.setAlignment(QtCore.Qt.AlignCenter)
        index.setValue(i)
        index.setProperty('TableRowIndex', i)
        index.editingFinished.connect(lambda: self.on_index_changed(index.property('TableRowIndex'), int(index.value())))
        self.table.setCellWidget(i, 0, index)
        return index    
    
    def create_acquisition_frame(self):
        frame = QtGui.QWidget()
        frame.setLayout(QtGui.QVBoxLayout())
        layout = frame.layout()
        layout.setMargin(0)
        layout.setContentsMargins(0, 0, 0, 0)
        # load aqn file
        self.load_aqn_button = pw.SetButton('LOAD FROM FILE')
        self.load_aqn_button.clicked.connect(self.on_load_aqn)
        layout.addWidget(self.load_aqn_button)
               
        input_table = pw.InputTable()
        # module combobox
        self.module_combobox = pc.Combo()
        input_table.add('Acquisition Module', self.module_combobox)
        # name
        self.acquisition_name = pc.String(max_length=10)
        input_table.add('Name', self.acquisition_name)
        # info
        self.acquisition_info = pc.String()
        input_table.add('Info', self.acquisition_info)
        layout.addWidget(input_table)
        # module container widget
        self.module_container_widget = QtGui.QWidget()
        self.module_container_widget.setLayout(QtGui.QVBoxLayout())
        module_layout = self.module_container_widget.layout()
        module_layout.setMargin(0)
        module_layout.setContentsMargins(0, 0, 0, 0)
        layout.addWidget(self.module_container_widget)
        # save aqn file
        self.save_aqn_button = pw.SetButton('SAVE FILE')
        self.save_aqn_button.clicked.connect(self.on_save_aqn)
        layout.addWidget(self.save_aqn_button)
        return frame

    def create_device_frame(self):
        frame = QtGui.QWidget()
        frame.setLayout(QtGui.QVBoxLayout())
        layout = frame.layout()
        layout.setContentsMargins(0, 0, 0, 0)
        # name and info
        input_table = pw.InputTable()
        self.device_name = pc.String(max_length=10)
        input_table.add('Name', self.device_name)
        self.device_info = pc.String()
        input_table.add('Info', self.device_info)       
        layout.addWidget(input_table)        
        # not implemented message
        label = QtGui.QLabel('device not currently implemented')
        StyleSheet = 'QLabel{color: custom_color; font: bold 14px}'.replace('custom_color', g.colors_dict.read()['text_light'])
        label.setStyleSheet(StyleSheet)
        layout.addWidget(label)
        return frame

    def create_frame(self):
        # queue display -------------------------------------------------------
        # container widget
        display_container_widget = pw.ExpandingWidget()
        display_layout = display_container_widget.layout()
        display_layout.setMargin(0)
        self.layout.addWidget(display_container_widget)
        # table
        self.table = pw.TableWidget()
        self.table.verticalHeader().hide()
        self.table_cols = collections.OrderedDict()
        self.table_cols['Index'] = 50
        self.table_cols['Type'] = 75
        self.table_cols['Status'] = 85
        self.table_cols['Started'] = 110
        self.table_cols['Exited'] = 110
        self.table_cols['Description'] = 200  # expanding
        self.table_cols['Remove'] = 75
        self.table_cols['Load'] = 75
        for i in range(len(self.table_cols.keys())):
            self.table.insertColumn(i)
        labels = list(self.table_cols.keys())
        labels[-1] = ''
        labels[-2] = ''
        self.table.setHorizontalHeaderLabels(labels)
        self.table.horizontalHeader().setResizeMode(5, QtGui.QHeaderView.Stretch)
        self.table.setVerticalScrollBarPolicy(QtCore.Qt.ScrollBarAlwaysOn)
        for i, width in enumerate(self.table_cols.values()):
            self.table.setColumnWidth(i, width)
        display_layout.addWidget(self.table)
        # line ----------------------------------------------------------------
        line = pw.Line('V')
        self.layout.addWidget(line)
        # controls ------------------------------------------------------------
        settings_container_widget = QtGui.QWidget()
        settings_scroll_area = pw.scroll_area()
        settings_scroll_area.setWidget(settings_container_widget)
        settings_scroll_area.setMinimumWidth(300)
        settings_scroll_area.setMaximumWidth(300)
        settings_container_widget.setLayout(QtGui.QVBoxLayout())
        settings_layout = settings_container_widget.layout()
        settings_layout.setMargin(5)
        self.layout.addWidget(settings_scroll_area)
        # new queue name
        input_table = pw.InputTable()
        self.new_queue_name = pc.String('queue', max_length=10)
        input_table.add('Create Queue', None)
        input_table.add('New Name', self.new_queue_name)
        settings_layout.addWidget(input_table)
        # new queue button
        self.new_queue_button = pw.SetButton('MAKE NEW QUEUE')
        self.new_queue_button.clicked.connect(self.create_new_queue)
        g.queue_control.disable_when_true(self.new_queue_button)
        settings_layout.addWidget(self.new_queue_button)
        # load button
        self.load_button = pw.SetButton('OPEN QUEUE')
        self.load_button.clicked.connect(self.on_open_queue)
        g.queue_control.disable_when_true(self.load_button)
        settings_layout.addWidget(self.load_button)
        # current queue name
        input_table = pw.InputTable()
        self.queue_name = pc.String(display=True)
        input_table.add('Name', self.queue_name)
        # current queue timestamp
        self.queue_timestamp = pc.String(display=True)
        input_table.add('Timestamp', self.queue_timestamp)
        settings_layout.addWidget(input_table)
        # horizontal line
        line = pw.line('H')
        settings_layout.addWidget(line)
        # adjust queue label
        input_table = pw.InputTable()
        input_table.add('Control Queue', None)
        settings_layout.addWidget(input_table)
        # go button
        self.queue_control = pw.QueueControl()
        self.queue_control.clicked.connect(self.on_queue_control_clicked)
        settings_layout.addWidget(self.queue_control)
        self.queue_control.setDisabled(True)
        # queue runtime
        input_table = pw.InputTable()
        self.runtime = pc.String(initial_value='000:00:00', display=True)
        input_table.add('Queue Runtime', self.runtime)
        settings_layout.addWidget(input_table)
        # horizontal line
        line = pw.Line('H')
        settings_layout.addWidget(line)
        # type combobox
        input_table = pw.InputTable()
        allowed_values = ['Acquisition', 'Wait', 'Interrupt', 'Hardware', 'Device', 'Script']
        allowed_values.remove('Interrupt')  # not ready yet
        allowed_values.remove('Hardware')  # not ready yet
        allowed_values.remove('Device')  # not ready yet
        allowed_values.remove('Script')  # not ready yet
        self.type_combo = pc.Combo(allowed_values=allowed_values)
        self.type_combo.updated.connect(self.update_type)
        input_table.add('Add to Queue', None)
        input_table.add('Type', self.type_combo)
        settings_layout.addWidget(input_table)
        # frames
        self.type_frames = collections.OrderedDict()
        self.type_frames['Acquisition'] = self.create_acquisition_frame()
        self.type_frames['Wait'] = self.create_wait_frame()
        self.type_frames['Interrupt'] = self.create_interrupt_frame()
        self.type_frames['Hardware'] = self.create_hardware_frame()
        self.type_frames['Device'] = self.create_device_frame()
        self.type_frames['Script'] = self.create_script_frame()
        for frame in self.type_frames.values():
            settings_layout.addWidget(frame)
            frame.hide()
        self.update_type()
        # append button
        self.append_button = pw.SetButton('APPEND TO QUEUE')
        self.append_button.setDisabled(True)
        self.append_button.clicked.connect(self.on_append_to_queue)
        settings_layout.addWidget(self.append_button)
        # finish --------------------------------------------------------------
        settings_layout.addStretch(1)

    def create_hardware_frame(self):
        frame = QtGui.QWidget()
        frame.setLayout(QtGui.QVBoxLayout())
        layout = frame.layout()
        layout.setContentsMargins(0, 0, 0, 0)
        # name and info
        input_table = pw.InputTable()
        self.hardware_name = pc.String(max_length=10)
        input_table.add('Name', self.hardware_name)
        self.hardware_info = pc.String()
        input_table.add('Info', self.hardware_info)       
        layout.addWidget(input_table)        
        # not implemented message
        label = QtGui.QLabel('hardware not currently implemented')
        StyleSheet = 'QLabel{color: custom_color; font: bold 14px}'.replace('custom_color', g.colors_dict.read()['text_light'])
        label.setStyleSheet(StyleSheet)
        layout.addWidget(label)
        return frame

    def create_interrupt_frame(self):
        # since there is no options to choose, return an empty frame
        frame = QtGui.QWidget()
        frame.setLayout(QtGui.QVBoxLayout())
        layout = frame.layout()
        layout.setMargin(0)
        layout.setContentsMargins(0, 0, 0, 0)
        # name and info
        input_table = pw.InputTable()
        self.interrupt_name = pc.String(max_length=10)
        input_table.add('Name', self.interrupt_name)
        self.interrupt_info = pc.String()
        input_table.add('Info', self.interrupt_info)       
        layout.addWidget(input_table)
        return frame
    
    def create_new_queue(self):
        # exit old queue
        if self.queue is not None:
            self.queue.exit()
        # make new queue
        self.queue = Queue(self.new_queue_name.read(), self)
        self.queue_name.write(self.queue.name)
        self.queue_timestamp.write(self.queue.timestamp.path[-5:])
        self.message_widget.setText('QUEUE NOT YET RUN')
        self.queue.update()  # will call self.update_ui

    def create_script_frame(self):
        frame = QtGui.QWidget()
        frame.setLayout(QtGui.QVBoxLayout())
        layout = frame.layout()
        layout.setMargin(0)
        layout.setContentsMargins(0, 0, 0, 0)
        input_table = pw.InputTable()
        self.script_name = pc.String(max_length=10)
        input_table.add('Name', self.script_name)
        self.script_info = pc.String()
        input_table.add('Info', self.script_info)       
        self.script_path = pc.Filepath()
        input_table.add('Script Path', self.script_path)
        layout.addWidget(input_table)
        return frame

    def create_wait_frame(self):
        frame = QtGui.QWidget()
        frame.setLayout(QtGui.QVBoxLayout())
        layout = frame.layout()
        layout.setContentsMargins(0, 0, 0, 0)
        input_table = pw.InputTable()
        self.wait_name = pc.String(max_length=10)
        input_table.add('Name', self.wait_name)
        self.wait_info = pc.String()
        input_table.add('Info', self.wait_info)  
        allowed_values = ['For', 'Until']
        self.wait_operation = pc.Combo(allowed_values=allowed_values)
        input_table.add('Operation', self.wait_operation)
        self.wait_amount = pc.String()
        input_table.add('Amount (H:M:S)', self.wait_amount)
        layout.addWidget(input_table)
        return frame
    
    def get_status(self):
        # called by slack
        make_field = g.slack_control.read().make_field
        make_attachment = g.slack_control.read().make_attachment
        if self.queue is None:
            return ':information_desk_person: no queue has been created', {}
        else:
            message = ':information_desk_person: {}'.format(self.message_widget.text())
            time_remaining_str = g.progress_bar.time_remaining.text()
            if not time_remaining_str == '00:00:00':
                message += ' - {} remaining'.format(time_remaining_str)
            attachments = []
            colors = {'ENQUEUED': '#808080',
                      'RUNNING': '#FFFF00',
                      'COMPLETE': '#00FF00',
                      'FAILED': '#FF0000'}
            # queue status
            fields = []
            fields.append(make_field('name', self.queue.name, short=True))
            fields.append(make_field('created', self.queue.timestamp.human, short=True))
            fields.append(make_field('runtime', self.queue.get_runtime(), short=True))
            fields.append(make_field('done/total', '/'.join([str(self.queue.index.read()), str(len(self.queue.items))]), short=True))
            fields.append(make_field('url', self.queue.url, short=False))
            attachments.append(make_attachment('', fields=fields, color='#00FFFF'))
            # queue items 
            for item_index, item in enumerate(self.queue.items):
                name = ' - '.join([str(item_index).zfill(3), item.type, item.description])
                fields = []
                if item.started is not None:
                    fields.append(make_field('started', item.started.human, short=True))
                if item.exited is not None:
                    fields.append(make_field('exited', item.exited.human, short=True))
                if item.type == 'acquisition' and item.status in ['COMPLETE', 'FAILED']:
                    fields.append(make_field('url', item.url, short=False))
                attachments.append(make_attachment('', title=name, fields=fields, color=colors[item.status]))
            return message, attachments
    
    def load_modules(self):
        # called by MainWindow.__init__
        g.queue_control.write(False)
        if g.debug.read():
            print('load modules')
        # create acquisition thread
        acquisition_thread = QtCore.QThread()
        g.scan_thread.write(acquisition_thread)
        acquisition_thread.start()
        # import modules
        # done from modules.ini
        # modules appear in order of import (order of appearance in ini)
        config = configparser.SafeConfigParser()
        p = os.path.join(somatic_folder, 'modules.ini')
        config.read(p)
        self.modules = collections.OrderedDict()
        for name in config.options('load'):
            if config.get('load', name) == 'True':
                path = os.path.join(somatic_folder, 'modules', name + '.py')
                module = imp.load_source(name, path)
                if module.load():
                    module.mkGUI()
                    self.modules[module.module_name] = module
                    self.module_container_widget.layout().addWidget(module.gui.frame)
        if len(self.modules)>0:
            # update module combo
            self.module_combobox.set_allowed_values(list(self.modules.keys()))
            self.module_combobox.updated.connect(self.on_module_combobox_updated)
            self.on_module_combobox_updated()

    def on_append_to_queue(self):
        current_type = self.type_combo.read()
        if current_type == 'Acquisition':
            p = self.save_aqn(self.queue.folder.read())
            self.queue.append_acquisition(p)
        elif current_type == 'Wait':
            name = self.wait_name.read()
            info = self.wait_info.read()
            operation = self.wait_operation.read()
            amount = self.wait_amount.read()
            description = ' '.join(['wait', operation.lower(), amount])
            self.queue.append_wait(operation, amount, name=name, info=info, description=description)
        elif current_type == 'Interrupt':
            name = self.interrupt_name.read()
            info = self.interrupt_info.read()
            description = 'interrupt'
            self.queue.append_interrupt(name=name, info=info, description=description)
        elif current_type == 'Hardware':
            # TODO:
            self.queue.append_hardware()
        elif current_type == 'Device':
            # TODO:
            self.queue.append_device()
        elif current_type == 'Script':
            # TODO:
            self.queue.append_script()
        else:
            raise Warning('current_type not recognized in on_append_to_queue')
        # run queue
        if self.queue_status.go.read() and not self.queue_status.going.read():
            self.queue.run()

    def on_queue_control_clicked(self):
        if self.queue_status.going.read():
            self.queue.interrupt()
        else:  # queue not currently running
<<<<<<< HEAD
            queue_full = len(self.queue.items) == self.queue.index.read()
            if not queue_full:
=======
            self.queue.status.go.write(not self.queue.status.go.read())
            queue_full = len(self.queue.items) == self.queue.index
            if not queue_full and self.queue.status.go.read():
>>>>>>> 186e67ca
                self.queue.run()
        self.update_ui()

    def on_queue_finished(self):
        self.queue_control.set_style('RUN QUEUE', 'go')

    def on_index_changed(self, row, new_index):
        if isinstance(row,int):
            index = row
        else:
            index = row.toInt()[0]  # given as QVariant
        new_index = new_index
        self.queue.change_index(index, new_index)

    def on_load_aqn(self):
        # get path from user
        caption = 'Choose an aqn file'
        directory = os.path.join(somatic_folder, 'saved')
        options = 'AQN (*.aqn);;All Files (*.*)'
        p = file_dialog_handler.open_dialog(caption=caption, directory=directory, options=options)
        # load basic info
        ini = wt.kit.INI(p)
        self.acquisition_name.write(ini.read('info', 'name'))
        self.acquisition_info.write(ini.read('info', 'info'))
        self.module_combobox.write(ini.read('info', 'module'))
        # allow module to load from file
        self.modules[self.module_combobox.read()].gui.load(p)

    def on_load_item(self, row):
        if isinstance(row,int):
            index = row
        else:
            index = row.toInt()[0]  # given as QVariant
        item = self.queue.items[index]
        if item.type == 'acquisition':
            self.type_combo.write('Acquisition')
            # load basic info
            p = item.aqn_path
            aqn = wt.kit.INI(p)
            self.acquisition_name.write(aqn.read('info', 'name'))
            self.acquisition_info.write(aqn.read('info', 'info'))
            self.module_combobox.write(aqn.read('info', 'module'))
            # allow module to load from file
            self.modules[self.module_combobox.read()].gui.load(p)
        elif item.type == 'device':
            raise NotImplementedError()
        elif item.type == 'hardware':
            raise NotImplementedError()
        elif item.type == 'interrupt':
            raise NotImplementedError()
        elif item.type == 'script':
            raise NotImplementedError()
        elif item.type == 'wait':
            self.type_combo.write('Wait')
            self.wait_name.write(item.name)
            self.wait_info.write(item.info)
            self.wait_operation.write(item.operation)
            self.wait_amount.write(item.amount)
        else:
            raise Exception('item.type not recognized in queue.GUI.on_load_item')
        
    def on_module_combobox_updated(self):
        for module in self.modules.values():
            module.gui.hide()
        self.modules[self.module_combobox.read()].gui.show()

    def on_open_queue(self):
        # get queue folder
        caption = 'Choose Queue directory'
        directory = data_folder
        f = file_dialog_handler.dir_dialog(caption=caption, directory=directory)
        p = os.path.join(f, 'queue.ini')
        ini = wt.kit.INI(p)
        # choose operation
        if self.queue is None:
            operation = 'REPLACE'
        else:
            # ask user how to proceed
            options = ['APPEND', 'REPLACE']
            choice_window = pw.ChoiceWindow('OPEN QUEUE', button_labels=options)
            index_chosen = choice_window.show()
            operation = options[index_chosen]
        # prepare queue
        if operation == 'REPLACE':
            if self.queue is not None:
                self.queue.exit()
            name = ini.read('info', 'name')
            url = ini.read('info', 'url')
            self.queue = Queue(name, self, folder=f, url=url)
            self.queue.status.run_timer()
            runtime = ini.read('info', 'runtime')
            h, m, s = [int(s) for s in runtime.split(':')]
            self.queue.status.runtime = h*3600 + m*60 + s
        # append items to queue
        i = 0
        while True:
            section = str(i).zfill(3)
            try:
                item_type = ini.read(section, 'type')
            except:
                break
            if item_type == 'acquisition':
                p = ini.read(section, 'path')
                self.queue.append_acquisition(p, update=False)
            elif item_type == 'device':
                raise NotImplementedError
            elif item_type == 'hardware':
                raise NotImplementedError
            elif item_type == 'interrupt':
                raise NotImplementedError
            elif item_type == 'script':
                raise NotImplementedError
            elif item_type == 'wait':
                raise NotImplementedError
            else:
                raise KeyError
            if operation == 'REPLACE':
                item = self.queue.items[i]
                status = ini.read(section, 'status')
                if status == 'RUNNING':
                    item.status = 'FAILED'
                    item.started = wt.kit.TimeStamp()
                    item.exited = wt.kit.TimeStamp()
                else:
                    item.status = status
                item.created = wt.kit.timestamp_from_RFC3339(ini.read(section, 'created'))
                if ini.has_section('started'):
                    item.started = wt.kit.timestamp_from_RFC3339(ini.read(section, 'started'))
                    item.exited = wt.kit.timestamp_from_RFC3339(ini.read(section, 'exited'))
                    if item.status == 'COMPLETE':
                        item.finished.write(True)                
            i += 1
        # manage queue index
        for index, item in enumerate(self.queue.items):
            if item.status == 'ENQUEUED':
                break
        else:
            index += 1
        self.queue.index.write(index)
        # finish
        self.queue.update()
        self.queue_name.write(self.queue.name)
        self.queue_timestamp.write(self.queue.timestamp.path[-5:])

    def on_remove_item(self, row):
        if isinstance(row,int):
            index = row
        else:
            index = row.toInt()[0]  # given as QVariant
        self.queue.pop(index)
        
    def on_save_aqn(self):
        self.save_aqn(saved_folder)

    def save_aqn(self, folder):
        # all aqn files are first created using this method
        now = time.time()
        # get filepath
        module_name = self.module_combobox.read()
        name = self.acquisition_name.read()
        timestamp = wt.kit.get_timestamp(style='short', at=now)
        aqn_name = ' '.join([timestamp, module_name, name]).rstrip() + '.aqn'
        p = os.path.join(folder, aqn_name)
        # create file
        with open(p, 'a'):
            os.utime(p, None)  # quickly create empty file
        # fill with general information
        ini = wt.kit.INI(p)
        ini.add_section('info')
        ini.write('info', 'PyCMDS version', g.version.read())
        ini.write('info', 'created', wt.kit.get_timestamp(at=now))
        ini.write('info', 'module', module_name)
        ini.write('info', 'name', name)
        ini.write('info', 'info', self.acquisition_info.read())
        ini.write('info', 'description', module_name)  # optionally overwritten by module
        # fill with module specific information
        self.modules[module_name].gui.save(p)
        # finish
        return p
        
    def update_ui(self):
        # buttons -------------------------------------------------------------
        if self.queue:
            queue_go = self.queue_status.go.read()
            queue_going = self.queue_status.going.read()
            queue_has_items = not len(self.queue.items) == 0
            # queue control
            self.queue_control.setDisabled(False)
            if queue_go:
                if queue_going:
                    self.queue_control.set_style('INTERRUPT QUEUE', 'stop')
                else:
                    self.queue_control.set_style('STOP QUEUE', 'stop')
                    self.message_widget.setText('QUEUE WAITING')
            else:
                self.queue_control.set_style('RUN QUEUE', 'go')
                self.message_widget.setText('QUEUE STOPPED')
            # append button
            self.append_button.setDisabled(False)
        # table ---------------------------------------------------------------
        # clear table
        for _ in range(self.table.rowCount()):
            self.table.removeRow(0)
        # add elements from queue
        for i, item in enumerate(self.queue.items):
            self.table.insertRow(i)
            # index
            index = self.add_index_to_table(i, len(self.queue.items)-1)
            if not item.status == 'ENQUEUED':
                index.setDisabled(True)
            # type
            label = pw.Label(item.type)
            label.setAlignment(QtCore.Qt.AlignCenter)
            label.setMargin(3)
            self.table.setCellWidget(i, 1, label)
            # status
            label = pw.Label(item.status)
            label.setAlignment(QtCore.Qt.AlignCenter)
            label.setMargin(3)
            self.table.setCellWidget(i, 2, label)
            # started
            if item.started is not None:
                text = item.started.hms
                label = pw.Label(text)
                label.setAlignment(QtCore.Qt.AlignCenter)
                label.setMargin(3)
                self.table.setCellWidget(i, 3, label)
            # exited
            if item.exited is not None:
                text = item.exited.hms
                label = pw.Label(text)
                label.setAlignment(QtCore.Qt.AlignCenter)
                label.setMargin(3)
                self.table.setCellWidget(i, 4, label)
            # description
            label = pw.Label(item.description)
            label.setMargin(3)
            label.setToolTip(item.description)
            self.table.setCellWidget(i, 5, label)
            # remove
            button = self.add_button_to_table(i, 6, 'REMOVE', 'stop', self.on_remove_item)
            if not item.status == 'ENQUEUED':
                button.setDisabled(True)
            # load
            button = self.add_button_to_table(i, 7, 'LOAD', 'go', self.on_load_item)

    def update_type(self):
        for frame in self.type_frames.values():
            frame.hide()
        self.type_frames[self.type_combo.read()].show()<|MERGE_RESOLUTION|>--- conflicted
+++ resolved
@@ -957,14 +957,9 @@
         if self.queue_status.going.read():
             self.queue.interrupt()
         else:  # queue not currently running
-<<<<<<< HEAD
-            queue_full = len(self.queue.items) == self.queue.index.read()
-            if not queue_full:
-=======
             self.queue.status.go.write(not self.queue.status.go.read())
             queue_full = len(self.queue.items) == self.queue.index
             if not queue_full and self.queue.status.go.read():
->>>>>>> 186e67ca
                 self.queue.run()
         self.update_ui()
 
