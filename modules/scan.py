'''
Acquisition infrastructure shared by all modules.
'''


### import ####################################################################


import os
import sys
import imp
import time
import copy
import collections
import ConfigParser

import numpy as np

import numexpr

from PyQt4 import QtCore, QtGui

import WrightTools as wt

import project.project_globals as g
import project.classes as pc
import project.widgets as pw
app = g.app.read()


### import hardware control ###################################################


import spectrometers.spectrometers as spectrometers
import delays.delays as delays
import opas.opas as opas
all_hardwares = opas.hardwares + spectrometers.hardwares + delays.hardwares

import daq.daq as daq


### container objects #########################################################


class Axis:
    
    def __init__(self, points, units, name, identity, hardware_dict={}, **kwargs):
        self.points = points
        self.units = units
        self.name = name
        self.identity = identity
        self.hardware_dict = hardware_dict.copy()
        self.__dict__.update(kwargs)
        # fill hardware dictionary with defaults
        names, operators = wt.kit.parse_identity(self.identity)
        if 'F' in operators:  # last name should be a 'following' in this case
            names.pop(-1)
        for name in names:
            if name[0] == 'D':
                clean_name = name.replace('D', '', 1)
            else:
                clean_name = name
            if clean_name not in self.hardware_dict.keys():
                hardware_object = [h for h in all_hardwares if h.friendly_name == clean_name][0]
                self.hardware_dict[name] = [hardware_object, 'set_position', None]

        
class Constant:
    
    def __init__(self, units, name, identity, static=True, expression=''):
        self.units = units
        self.name = name
        self.identity = identity
        self.static = static
        self.expression = expression
        self.hardware = [h for h in all_hardwares if h.friendly_name == self.name][0]


class Destinations:
    
    def __init__(self, arr, units, hardware, method, passed_args):
        self.arr = arr
        self.units = units
        self.hardware = hardware
        self.method = method
        self.passed_args = passed_args


class Order:
    
    def __init__(self, name, path):
        self.name = name
        self.module = imp.load_source(name, path)
        self.process = self.module.process

orderers = []
config = ConfigParser.SafeConfigParser()
config.read(r'modules\order\order.ini')
for name in config.options('load'):
    if config.get('load', name) == 'True':
        path = os.path.join(g.main_dir.read(), 'modules', 'order', name + '.py')
        orderers.append(Order(name, path))


### scan objects ##############################################################


class Address(QtCore.QObject):
    update_ui = QtCore.pyqtSignal()
    done = QtCore.pyqtSignal()
    
    def __init__(self, scan):
        '''
        Hidden class. Runs in special scan thread.
        '''
        QtCore.QObject.__init__(self)
        self.scan = scan
        self.fraction_complete = scan.fraction_complete
        self.go = scan.go
        self.going = scan.going
        self.pause = scan.pause
        self.paused = scan.paused
    
    @QtCore.pyqtSlot(collections.OrderedDict)
    def run(self, scan_dictionary):
        # create destination objects ------------------------------------------
        # get destination arrays
        axes = scan_dictionary['axes']
        if len(axes) == 1:
            arrs = [axes[0].points]
        else:
            arrs = np.meshgrid(*[a.points for a in axes], indexing='ij')
        # treat 'scan about center' axes
        for axis_index, axis in enumerate(axes):
            if axis.identity[0] == 'D':
                centers = axis.centers
                centers_follow = axis.centers_follow
                centers_follow_index = [a.name for a in axes].index(centers_follow)
                # transpose so following index is last
                transpose_order = range(len(axes))
                transpose_order[-1] = centers_follow_index
                transpose_order[centers_follow_index] = len(transpose_order)-1
                arrs[axis_index] = np.transpose(arrs[axis_index], axes=transpose_order)
                # add centers to transposed array
                arrs[axis_index] += centers
                # transpose out
                arrs[axis_index] = np.transpose(arrs[axis_index], axes=transpose_order)
        # create destination objects
        destinations_list = []
        for i in range(len(axes)):
            axis = axes[i]
            arr = arrs[i]
            for key in axis.hardware_dict.keys():
                hardware = axis.hardware_dict[key][0]
                method = axis.hardware_dict[key][1]
                passed_args = axis.hardware_dict[key][2]
                destinations = Destinations(arr, axis.units, hardware, method, passed_args)
                destinations_list.append(destinations)
        # add constants
        constants = scan_dictionary['constants']
        for constant in constants:
            if constant.static:
                pass
            else:
                # initialize
                expression = constant.expression
                arr = np.full(arrs[0].shape, np.nan)
                # set vals
                vals = {}
                for hardware in all_hardwares:
                    vals[hardware.friendly_name] = hardware.get_position()
                for idx in np.ndindex(arrs[0].shape):
                    for destination in destinations_list:
                        vals[destination.hardware.friendly_name] = destination.arr[idx]
                    arr[idx] = numexpr.evaluate(expression, vals)
                # finish
                units = constant.units
                hardware = constant.hardware
                destinations = Destinations(arr, units, hardware, 'set_position', None)
                destinations_list.append(destinations)
        # check if scan is valid for hardware ---------------------------------               
        # TODO: !!!
        # run through aquisition order handler --------------------------------
        order = orderers[self.scan.aquisition_order_combo.read_index()]
        idxs, slices = order.process(destinations_list)       
        # initialize scan -----------------------------------------------------       
        g.module_control.write(True)
        self.going.write(True)
        self.fraction_complete.write(0.)
        g.logger.log('info', 'Scan begun', '')
<<<<<<< HEAD
        
        # initialize DAQ
        header_dictionary = collections.OrderedDict()
        header_dictionary['PyCMDS version'] = g.version.read()
        header_dictionary['system name'] = g.system_name.read()
        header_dictionary['file created'] = wt.kit.get_timestamp()
        header_dictionary['data name'] = self.scan.daq_widget.name.read()
        header_dictionary['data info'] = self.scan.daq_widget.info.read()
        header_dictionary['data origin'] = self.scan.gui.module_name
        header_dictionary['axis names'] = [a.name for a in axes]
        header_dictionary['axis identities'] = [a.identity for a in axes]
        header_dictionary['axis units'] = [a.units for a in axes]
        for axis in axes:
            header_dictionary[axis.name + ' points'] = axis.points
            if axis.identity[0] == 'D':
                centers = axis.centers
                if self.scan.daq_widget.use_array.read():  # expand into array dimensions
                    centers = np.expand_dims(centers, axis=-1)
                    centers = np.repeat(centers, 256, axis=-1)
                header_dictionary[axis.name + ' centers'] = centers
        if self.scan.daq_widget.use_array.read():
            header_dictionary['axis names'].append('wa')
            header_dictionary['wa points'] = wt.units.converter(daq.array_detector_reference.read().get_map(), 'nm', 'wn')
            header_dictionary['axis units'].append('wn')
            if 'wm' in ''.join(header_dictionary['axis identities']):
                header_dictionary['axis identities'].append('Dwa')
                for d in destinations_list:
                    if d.hardware.friendly_name == 'wm':
                        centers = d.arr
                        centers_nm = wt.units.converter(centers, d.units, 'nm')
                        centers_wn = wt.units.converter(centers, d.units, 'wn')
                        header_dictionary['wa centers'] = centers_wn
                        map_nm = daq.array_detector_reference.read().calculate_map(centers_nm.min(), write=False)
                        map_wn = wt.units.converter(map_nm, 'nm', 'wn')
                        print map_wn.min(), map_wn.max(), ')))))))))))))))))))))))))))))))))))))))))))))'
                        print centers_wn.max()
                        map_wn -= centers_wn.max()
                        print map_wn.min(), map_wn.max(), ')))))))))))))))))))))))))))))))))))))))))))))'
                        header_dictionary['wa points'] = map_wn
            else:
                header_dictionary['axis identities'].append('wa')
        header_dictionary['constant names'] = [c.name for c in constants]
        header_dictionary['constant identities'] = [c.identity for c in constants]
        header_dictionary['shots'] = self.scan.daq_widget.shots.read()
        daq.control.initialize_scan(header_dictionary, self.scan.daq_widget)
        
=======
        # put info into headers -----------------------------------------------
        # clear values from previous scan
        daq.headers.clear()
        # data info
        daq.headers.data_info['data name'] = self.scan.daq_widget.name.read()
        daq.headers.data_info['data info'] = self.scan.daq_widget.info.read()
        daq.headers.data_info['data origin'] = self.scan.gui.module_name
        # axes (will be added onto in daq, potentially)
        daq.headers.axis_info['axis names'] = [a.name for a in axes]
        daq.headers.axis_info['axis identities'] = [a.identity for a in axes]
        daq.headers.axis_info['axis units'] = [a.units for a in axes]
        daq.headers.axis_info['axis interpolate'] = [False for a in axes]
        for axis in axes:
            daq.headers.axis_info[axis.name + ' points'] = axis.points
        # constants
        daq.headers.constant_info['constant names'] = [c.name for c in constants]
        daq.headers.constant_info['constant identities'] = [c.identity for c in constants]
>>>>>>> 6f9bb9ea
        # acquire -------------------------------------------------------------
        # initialize daq
        daq.control.initialize_scan(self.scan.daq_widget, destinations_list)
        npts = float(len(idxs))
        for i, idx in enumerate(idxs):
            idx = tuple(idx)
            daq.idx.write(idx)
            # launch hardware
            for d in destinations_list:
                print d.method
                destination = d.arr[idx]
                if d.method == 'set_position':
                    d.hardware.set_position(destination, d.units)
                else:
                    inputs = copy.copy(d.passed_args)
                    for input_index, input_val in enumerate(inputs):
                        if input_val == 'destination':
                            inputs[input_index] = destination
                        elif input_val == 'units':
                            inputs[input_index] = d.units
                    d.hardware.q.push(d.method, inputs)
            # execute pre_wait_methods
            for method in scan_dictionary['pre_wait_methods']:
                method()
            # wait for hardware
            g.hardware_waits.wait()
            # launch DAQ
            daq.control.acquire(save=True)
            # wait for DAQ
            daq.control.wait_until_done()
            # update
            self.fraction_complete.write(i/npts)
            self.update_ui.emit()
            # slice
<<<<<<< HEAD
            # TODO: create a perminant implementation of this
            # for now I just index on every acquisition 
            # to prevent data from acumulating...
            daq.control.index_slice()
=======
            # TODO:
>>>>>>> 6f9bb9ea
            # check continue
            if not self.check_continue():
                break
        # finish scan ---------------------------------------------------------
<<<<<<< HEAD

        daq.control.wait_until_data_done()
=======
        daq.control.wait_until_file_done()
>>>>>>> 6f9bb9ea
        self.fraction_complete.write(1.)  
        self.going.write(False)
        g.module_control.write(False)
        g.logger.log('info', 'Scan done', '')
        self.update_ui.emit()
        self.done.emit()
        
    def check_continue(self):
        while self.pause.read(): 
            self.paused.write(True)
            self.pause.wait_for_update()
        self.paused.write(False)
        return self.go.read()


class Scan(QtCore.QObject):

    def __init__(self, gui):
        '''
        Control class for scan operations. Runs in main thread.
        '''
        QtCore.QObject.__init__(self)
        self.gui = gui
        # mutex objects
        self.fraction_complete = pc.Mutex()
        self.go = pc.Busy()
        self.going = pc.Busy()
        self.pause = pc.Busy()
        self.paused = pc.Busy()
        # address object exists in the shared scan thread   
        self.address = Address(self)
        scan_thread = g.scan_thread.read()
        self.address.moveToThread(scan_thread)
        self.update_ui = self.address.update_ui
        self.update_ui.connect(self.update)
        self.done = self.address.done
        # widget
        self.create_widget()
        # connections
        g.shutdown.read().connect(self.stop)
        
    def create_widget(self):
        self.widget = QtGui.QWidget()
        self.layout = QtGui.QVBoxLayout()
        self.layout.setMargin(0)
        # aquisition order combobox
        allowed_values = [o.name for o in orderers]
        self.aquisition_order_combo = pc.Combo(allowed_values=allowed_values)
        g.module_control.disable_when_true(self.aquisition_order_combo)
        input_table = pw.InputTable()
        input_table.add('Acquisition', None)
        input_table.add('Order', self.aquisition_order_combo)
        self.layout.addWidget(input_table)
        # daq widget
        self.daq_widget = daq.Widget()
        self.layout.addWidget(self.daq_widget)
        # go button
        self.go_button = pw.module_go_button()
        self.go_button.give_stop_scan_method(self.stop)  
        self.go_button.give_scan_complete_signal(self.address.done)
        self.go_button.give_pause_objects(self.pause, self.paused)
        self.layout.addWidget(self.go_button)
        # finish
        self.widget.setLayout(self.layout)

    def launch(self, axes, constants=[], pre_wait_methods=[]):
        '''
        Launch a scan.
        
        Parameters
        ----------
        axes : list of Axis objects
            As a guideline (obviously this depends on the order module used), 
            the aquisition is taken so that the trailing axis is the innermost
            loop (matrix indexing).
        constants : list of Constant objects (optional)
            Constants...
        '''
        self.go.write(True)
        scan_dictionary = collections.OrderedDict()
        scan_dictionary['origin'] = self.gui.module_name
        scan_dictionary['axes'] = axes
        scan_dictionary['constants'] = constants
        scan_dictionary['pre_wait_methods'] = pre_wait_methods
        QtCore.QMetaObject.invokeMethod(self.address, 'run', QtCore.Qt.QueuedConnection, QtCore.Q_ARG(collections.OrderedDict, scan_dictionary))    
        g.progress_bar.begin_new_scan_timer()
    
    def stop(self):
        self.go.write(False)
        while self.going.read(): 
            self.going.wait_for_update()
        
    def update(self):
        g.progress_bar.set_fraction(self.fraction_complete.read())


### gui base class ############################################################


class GUI(QtCore.QObject):

    def __init__(self, module_name):
        QtCore.QObject.__init__(self)
        self.module_name = module_name
        # create scan object
        self.scan = Scan(self)
        self.scan.update_ui.connect(self.update)
        self.scan.done.connect(self.on_done)
        self.scan.go_button.give_launch_scan_method(self.launch_scan)
        # create frame
        self.create_frame()
        self.create_advanced_frame()
        self.show_frame()  # check once at startup
        
    def create_frame(self):
        layout = QtGui.QVBoxLayout()
        layout.setMargin(5)
        # scan widget
        layout.addWidget(self.scan.widget)
        # finish
        layout.addStretch(1)
        self.frame = QtGui.QWidget()
        self.frame.setLayout(layout)
        g.module_widget.add_child(self.frame)
        g.module_combobox.add_module(module_name, self.show_frame)

    def create_advanced_frame(self):
        layout = QtGui.QVBoxLayout()
        layout.setMargin(5)
        # finish
        self.advanced_frame = QtGui.QWidget()   
        self.advanced_frame.setLayout(layout)
        g.module_advanced_widget.add_child(self.advanced_frame)

    def show_frame(self):
        self.frame.hide()
        self.advanced_frame.hide()
        if g.module_combobox.get_text() == self.module_name:
            self.frame.show()
            self.advanced_frame.show()

    def launch_scan(self):
        pass
        
    def on_done(self):
        '''
        Make pickle and figures.
        '''
        # get path
        data_path = daq.data_path.read() 
        # make data object
        data = wt.data.from_PyCMDS(data_path, verbose=False)
        data.save(data_path.replace('.data', '.p'), verbose=False)
        # chop data if over 2D
        if len(data.shape) > 2:
            chopped_datas = data.chop(0, 1, verbose=False)
        # make figures for each channel
        data_folder, file_name, file_extension = wt.kit.filename_parse(data_path)
        # chop data if over 2D
        for channel_index, channel_name in enumerate(data.channel_names):
            image_fname = channel_name + ' ' + file_name
            if len(data.shape) == 1:
                artist = wt.artists.mpl_1D(data, verbose=False)
                artist.plot(channel_index, autosave=True, output_folder=data_folder,
                            fname=image_fname, verbose=False)
            elif len(data.shape) == 2:
                artist = wt.artists.mpl_2D(data, verbose=False)
                artist.plot(channel_index, autosave=True, output_folder=data_folder,
                            fname=image_fname, verbose=False)
            else:
                channel_folder = os.path.join(data_folder, channel_name)
                os.mkdir(channel_folder)
                for index, chopped_data in enumerate(chopped_datas):
                    this_image_fname = image_fname + str(index).zfill(3)
                    artist = wt.artists.mpl_2D(chopped_data, verbose=False)
                    artist.plot(channel_index, autosave=True, output_folder=channel_folder,
                                fname=this_image_fname, verbose=False)
                    g.app.read().processEvents()  # gui should not hang...
            # hack in a way to get the first image written
            if channel_index == 0:
                output_image_path = os.path.join(data_folder, image_fname + ' 000.png')
        # send message on slack
        if g.slack_enabled.read():
            slack = g.slack_control.read()
            slack.send_message('scan complete - {} elapsed'.format(g.progress_bar.time_elapsed.text()))
            if len(data.shape) < 3:
                print output_image_path
                slack.upload_file(output_image_path)
                    
        
    def update(self):
        pass<|MERGE_RESOLUTION|>--- conflicted
+++ resolved
@@ -188,54 +188,6 @@
         self.going.write(True)
         self.fraction_complete.write(0.)
         g.logger.log('info', 'Scan begun', '')
-<<<<<<< HEAD
-        
-        # initialize DAQ
-        header_dictionary = collections.OrderedDict()
-        header_dictionary['PyCMDS version'] = g.version.read()
-        header_dictionary['system name'] = g.system_name.read()
-        header_dictionary['file created'] = wt.kit.get_timestamp()
-        header_dictionary['data name'] = self.scan.daq_widget.name.read()
-        header_dictionary['data info'] = self.scan.daq_widget.info.read()
-        header_dictionary['data origin'] = self.scan.gui.module_name
-        header_dictionary['axis names'] = [a.name for a in axes]
-        header_dictionary['axis identities'] = [a.identity for a in axes]
-        header_dictionary['axis units'] = [a.units for a in axes]
-        for axis in axes:
-            header_dictionary[axis.name + ' points'] = axis.points
-            if axis.identity[0] == 'D':
-                centers = axis.centers
-                if self.scan.daq_widget.use_array.read():  # expand into array dimensions
-                    centers = np.expand_dims(centers, axis=-1)
-                    centers = np.repeat(centers, 256, axis=-1)
-                header_dictionary[axis.name + ' centers'] = centers
-        if self.scan.daq_widget.use_array.read():
-            header_dictionary['axis names'].append('wa')
-            header_dictionary['wa points'] = wt.units.converter(daq.array_detector_reference.read().get_map(), 'nm', 'wn')
-            header_dictionary['axis units'].append('wn')
-            if 'wm' in ''.join(header_dictionary['axis identities']):
-                header_dictionary['axis identities'].append('Dwa')
-                for d in destinations_list:
-                    if d.hardware.friendly_name == 'wm':
-                        centers = d.arr
-                        centers_nm = wt.units.converter(centers, d.units, 'nm')
-                        centers_wn = wt.units.converter(centers, d.units, 'wn')
-                        header_dictionary['wa centers'] = centers_wn
-                        map_nm = daq.array_detector_reference.read().calculate_map(centers_nm.min(), write=False)
-                        map_wn = wt.units.converter(map_nm, 'nm', 'wn')
-                        print map_wn.min(), map_wn.max(), ')))))))))))))))))))))))))))))))))))))))))))))'
-                        print centers_wn.max()
-                        map_wn -= centers_wn.max()
-                        print map_wn.min(), map_wn.max(), ')))))))))))))))))))))))))))))))))))))))))))))'
-                        header_dictionary['wa points'] = map_wn
-            else:
-                header_dictionary['axis identities'].append('wa')
-        header_dictionary['constant names'] = [c.name for c in constants]
-        header_dictionary['constant identities'] = [c.identity for c in constants]
-        header_dictionary['shots'] = self.scan.daq_widget.shots.read()
-        daq.control.initialize_scan(header_dictionary, self.scan.daq_widget)
-        
-=======
         # put info into headers -----------------------------------------------
         # clear values from previous scan
         daq.headers.clear()
@@ -253,7 +205,6 @@
         # constants
         daq.headers.constant_info['constant names'] = [c.name for c in constants]
         daq.headers.constant_info['constant identities'] = [c.identity for c in constants]
->>>>>>> 6f9bb9ea
         # acquire -------------------------------------------------------------
         # initialize daq
         daq.control.initialize_scan(self.scan.daq_widget, destinations_list)
@@ -288,24 +239,12 @@
             self.fraction_complete.write(i/npts)
             self.update_ui.emit()
             # slice
-<<<<<<< HEAD
-            # TODO: create a perminant implementation of this
-            # for now I just index on every acquisition 
-            # to prevent data from acumulating...
-            daq.control.index_slice()
-=======
             # TODO:
->>>>>>> 6f9bb9ea
             # check continue
             if not self.check_continue():
                 break
         # finish scan ---------------------------------------------------------
-<<<<<<< HEAD
-
-        daq.control.wait_until_data_done()
-=======
         daq.control.wait_until_file_done()
->>>>>>> 6f9bb9ea
         self.fraction_complete.write(1.)  
         self.going.write(False)
         g.module_control.write(False)
